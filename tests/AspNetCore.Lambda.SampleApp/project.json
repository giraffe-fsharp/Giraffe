{
  "version": "1.0.0-*",
  "buildOptions": {
    "debugType": "portable",
    "emitEntryPoint": true,
    "compilerName": "fsc",
    "compile": {
      "includeFiles": [
        "Program.fs"
      ]
    }
  },
  "tools": {
    "dotnet-compile-fsc": "1.0.0-preview2-*"
  },
  "dependencies": {
<<<<<<< HEAD
    "AspNetCore.Lambda": {"target": "project"},
=======
    "FSharp.Core": "4.1.0",
    "AspNetCore.Lambda": "0.1.0-*",
>>>>>>> 9a321316
    "Microsoft.AspNetCore.Hosting": "1.1.0",
    "Microsoft.AspNetCore.Diagnostics": "1.1.0",
    "Microsoft.AspNetCore.Server.Kestrel": "1.1.0",
    "Microsoft.Extensions.Logging.Console": "1.1.0",
    "Microsoft.Extensions.Logging.Debug": "1.1.0",
    "Microsoft.AspNetCore.Authentication.Cookies": "1.1.0",
    "Microsoft.Extensions.DependencyInjection": "1.1.0"
  },
  "frameworks": {
    "netcoreapp1.1": {
      "dependencies": {
        "Microsoft.NETCore.App": {
          "type": "platform",
          "version": "1.1.0"
        }
      }
    }
  }
}<|MERGE_RESOLUTION|>--- conflicted
+++ resolved
@@ -14,12 +14,8 @@
     "dotnet-compile-fsc": "1.0.0-preview2-*"
   },
   "dependencies": {
-<<<<<<< HEAD
+    "FSharp.Core": "4.1.0",
     "AspNetCore.Lambda": {"target": "project"},
-=======
-    "FSharp.Core": "4.1.0",
-    "AspNetCore.Lambda": "0.1.0-*",
->>>>>>> 9a321316
     "Microsoft.AspNetCore.Hosting": "1.1.0",
     "Microsoft.AspNetCore.Diagnostics": "1.1.0",
     "Microsoft.AspNetCore.Server.Kestrel": "1.1.0",
