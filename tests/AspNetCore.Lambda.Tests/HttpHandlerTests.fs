--- conflicted
+++ resolved
@@ -49,37 +49,6 @@
         Age : int
     }
 
-<<<<<<< HEAD
-let dotLiquidTemplate = "<html><head><title>DotLiquid</title></head>" + 
-                        "<body><p>{{ foo }} {{ bar }} is {{ age }} years old.</p>" +
-                        "</body></html>"
-
-let testApp =
-    choose [
-        GET >>=
-            choose [
-                route "/"           >>= text "Hello World"
-                route "/foo"        >>= text "bar"
-                route "/json"       >>= json { Foo = "john"; Bar = "doe"; Age = 30 }
-                route "/dotLiquid"  >>= dotLiquid "text/html" dotLiquidTemplate { Foo = "John"; Bar = "Doe"; Age = 30 }
-                routeCi "/json"     >>= text "BaR"
-                routef "/foo/%s/bar" text
-                routef "/foo/%s/%i" (fun (name, age) -> text (sprintf "Name: %s, Age: %d" name age))
-                route  "/razor"     >>= view "Person.cshtml" {Name = "razor"}
-            ]
-        POST >>=
-            choose [
-                route "/post/1" >>= text "1"
-                route "/post/2" >>= text "2"
-                route "/text"   >>= mustAccept [ "text/plain" ] >>= text "text"
-                route "/json"   >>= mustAccept [ "application/json" ] >>= json "json"
-                route "/either" >>= mustAccept [ "text/plain"; "application/json" ] >>= text "either"
-                routeCif "/post/%i" json
-            ] 
-        setStatusCode 404 >>= text "Not found" ] : HttpHandler
-
-=======
->>>>>>> 9a321316
 // ---------------------------------
 // Tests
 // ---------------------------------
@@ -569,6 +538,13 @@
 
 [<Fact>]
 let ``GET "/razor" returns rendered html view`` () =
+    let app = 
+        GET >>= choose [ 
+            route "/"      >>= text "Hello World"
+            route "/foo"   >>= text "bar"
+            route "/razor" >>= view "Person.cshtml" { Name = "razor" }
+            setStatusCode 404 >>= text "Not found" ]
+            
     ctx.Request.Method.ReturnsForAnyArgs "GET" |> ignore
     ctx.Request.Path.ReturnsForAnyArgs (PathString("/razor")) |> ignore
     ctx.Response.Body <- new MemoryStream()
