--- conflicted
+++ resolved
@@ -19,15 +19,11 @@
     <PackageReference Include="FsCheck.Xunit" Version="3.0.0-*" />
   </ItemGroup>
   <ItemGroup>
-<<<<<<< HEAD
     <ProjectReference Include="..\..\src\Giraffe.Swagger\Giraffe.Swagger.fsproj" />
-=======
-    <DotNetCliToolReference Include="dotnet-xunit" Version="2.3.*" />
     <DotNetCliToolReference Include="Microsoft.DotNet.Watcher.Tools" Version="2.0.*" />
   </ItemGroup>
 
   <ItemGroup>
->>>>>>> 60e65ad8
     <ProjectReference Include="..\..\src\Giraffe\Giraffe.fsproj" />
   </ItemGroup>
   <ItemGroup>
@@ -38,13 +34,9 @@
     <Compile Include="AuthTests.fs" />
     <Compile Include="GiraffeViewEngineTests.fs" />
     <Compile Include="HttpContextExtensionsTests.fs" />
-<<<<<<< HEAD
-    <Compile Include="TokenRouterTests.fs" />
+    <Compile Include="StreamingTests.fs" />
     <Compile Include="SwaggerTests.fs" />
-=======
-    <Compile Include="StreamingTests.fs" />
     <Compile Include="PreconditionalTests.fs" />
->>>>>>> 60e65ad8
   </ItemGroup>
   <ItemGroup>
     <Content Include="TestFiles\*">
