--- conflicted
+++ resolved
@@ -41,13 +41,9 @@
     <Compile Include="AuthTests.fs" />
     <Compile Include="GiraffeViewEngineTests.fs" />
     <Compile Include="HttpContextExtensionsTests.fs" />
-<<<<<<< HEAD
     <Compile Include="WebSocketTests.fs" />
-    <Compile Include="TokenRouterTests.fs" />
-=======
     <Compile Include="StreamingTests.fs" />
     <Compile Include="PreconditionalTests.fs" />
->>>>>>> 897ebad0
   </ItemGroup>
 
   <ItemGroup>
