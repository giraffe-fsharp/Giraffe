--- conflicted
+++ resolved
@@ -17,11 +17,7 @@
 open Giraffe.HttpContextExtensions
 open Giraffe.HttpHandlers
 
-<<<<<<< HEAD
 let awaitValueTask (work:Task<_>) = work |> Async.AwaitTask |> Async.RunSynchronously 
-=======
-let awaitValueTask (work:ValueTask<_>) = work.AsTask() :> Task 
->>>>>>> dcf5f8bb
 
 let assertFailf format args = 
     let msg = sprintf format args
@@ -87,15 +83,16 @@
 
     let expected = "Name: John Doe, IsVip: true, BirthDate: 1990-04-20, Balance: 150000.50, LoyaltyPoints: 137"
 
-    task {
-        let! result = ctx |> app
+    let result = 
+        ctx
+        |> app
+        |> awaitValueTask
            
-        match result with
-        | None     -> assertFailf "Result was expected to be %s" expected
-        | Some ctx ->
-            let body = getBody ctx
-            Assert.Equal(expected, body)
-    } |> awaitValueTask
+    match result with
+    | None     -> assertFailf "Result was expected to be %s" expected
+    | Some ctx ->
+        let body = getBody ctx
+        Assert.Equal(expected, body)
 
 [<Fact>]
 let ``bindXml test`` () =
@@ -128,25 +125,16 @@
 
     let expected = "Name: John Doe, IsVip: true, BirthDate: 1990-04-20, Balance: 150000.50, LoyaltyPoints: 137"
 
-<<<<<<< HEAD
-    let result = 
-        ctx
-        |> app
-        |> Async.AwaitTask |> Async.RunSynchronously
-=======
-    task {
-        let! result = 
-            ctx
-            |> app
-            
-        match result with
-        | None     -> assertFailf "Result was expected to be %s" expected
-        | Some ctx ->
-            let body = getBody ctx
-            Assert.Equal(expected, body)
-    } |> awaitValueTask
->>>>>>> dcf5f8bb
-
+    let result = 
+        ctx
+        |> app
+        |> Async.AwaitTask |> Async.RunSynchronously
+
+    match result with
+    | None     -> assertFailf "Result was expected to be %s" expected
+    | Some ctx ->
+        let body = getBody ctx
+        Assert.Equal(expected, body)    
 
 [<Fact>]
 let ``bindForm test`` () =
@@ -181,30 +169,16 @@
 
     let expected = "Name: John Doe, IsVip: true, BirthDate: 1990-04-20, Balance: 150000.50, LoyaltyPoints: 137"
 
-<<<<<<< HEAD
-    let result = 
-        ctx
-        |> app
-        |> Async.AwaitTask |> Async.RunSynchronously
-
-    match result with
-    | None     -> assertFailf "Result was expected to be %s" expected
-    | Some ctx ->
-        let body = getBody ctx
-        Assert.Equal(expected, body)
-=======
-    task {
-        let! result = 
-            ctx
-            |> app
-            
-        match result with
-        | None     -> assertFailf "Result was expected to be %s" expected
-        | Some ctx ->
-            let body = getBody ctx
-            Assert.Equal(expected, body)
-    } |> awaitValueTask
->>>>>>> dcf5f8bb
+    let result = 
+        ctx
+        |> app
+        |> Async.AwaitTask |> Async.RunSynchronously
+
+    match result with
+    | None     -> assertFailf "Result was expected to be %s" expected
+    | Some ctx ->
+        let body = getBody ctx
+        Assert.Equal(expected, body)
 
 [<Fact>]
 let ``bindQueryString test`` () =
@@ -229,22 +203,16 @@
 
     let expected = "Name: John Doe, IsVip: true, BirthDate: 1990-04-20, Balance: 150000.50, LoyaltyPoints: 137"
 
-<<<<<<< HEAD
-    let result = 
-        ctx
-        |> app
-        |> Async.AwaitTask |> Async.RunSynchronously
-=======
-    task {
-        let! result = ctx |> app
+    let result = 
+        ctx
+        |> app
+        |> Async.AwaitTask |> Async.RunSynchronously
             
-        match result with
-        | None     -> assertFailf "Result was expected to be %s" expected
-        | Some ctx ->
-            let body = getBody ctx
-            Assert.Equal(expected, body)
-    } |> awaitValueTask
->>>>>>> dcf5f8bb
+    match result with
+    | None     -> assertFailf "Result was expected to be %s" expected
+    | Some ctx ->
+        let body = getBody ctx
+        Assert.Equal(expected, body)
 
 
 [<Fact>]
@@ -266,14 +234,10 @@
         ctx.Request.Path.ReturnsForAnyArgs (PathString("/")) |> ignore
         ctx.Response.Body <- new MemoryStream()
 
-<<<<<<< HEAD
         ctx
         |> app
         |> Async.AwaitTask |> Async.RunSynchronously
         |> ignore
-=======
-        ctx |> app |> ValueTask<_> |> awaitValueTask
->>>>>>> dcf5f8bb
 
     testRoute "?OptionalInt=1&OptionalString=Hi" { OptionalInt = Some 1; OptionalString = Some "Hi" }
     testRoute "?" { OptionalInt = None; OptionalString = None }
@@ -312,22 +276,17 @@
 
     let expected = "Name: John Doe, IsVip: true, BirthDate: 1990-04-20, Balance: 150000.50, LoyaltyPoints: 137"
 
-<<<<<<< HEAD
-    let result = 
-        ctx
-        |> app
-        |> Async.AwaitTask |> Async.RunSynchronously
-=======
-    task {
-        let! result = ctx |> app
->>>>>>> dcf5f8bb
-
-        match result with
-        | None     -> assertFailf "Result was expected to be %s" expected
-        | Some ctx ->
-            let body = getBody ctx
-            Assert.Equal(expected, body)
-    } |> awaitValueTask
+    let result = 
+        ctx
+        |> app
+        |> Async.AwaitTask |> Async.RunSynchronously
+
+    match result with
+    | None     -> assertFailf "Result was expected to be %s" expected
+    | Some ctx ->
+        let body = getBody ctx
+        Assert.Equal(expected, body)
+
 
 [<Fact>]
 let ``bindModel with XML content returns correct result`` () =
@@ -362,22 +321,17 @@
 
     let expected = "Name: John Doe, IsVip: true, BirthDate: 1990-04-20, Balance: 150000.50, LoyaltyPoints: 137"
 
-<<<<<<< HEAD
-    let result = 
-        ctx
-        |> app
-        |> Async.AwaitTask |> Async.RunSynchronously
-=======
-    task {
-        let! result = ctx |> app
->>>>>>> dcf5f8bb
-
-        match result with
-        | None     -> assertFailf "Result was expected to be %s" expected
-        | Some ctx ->
-            let body = getBody ctx
-            Assert.Equal(expected, body)
-    } |> awaitValueTask
+    let result = 
+        ctx
+        |> app
+        |> Async.AwaitTask |> Async.RunSynchronously
+
+    match result with
+    | None     -> assertFailf "Result was expected to be %s" expected
+    | Some ctx ->
+        let body = getBody ctx
+        Assert.Equal(expected, body)
+
 
 [<Fact>]
 let ``bindModel with FORM content returns correct result`` () =
@@ -414,22 +368,17 @@
 
     let expected = "Name: John Doe, IsVip: true, BirthDate: 1990-04-20, Balance: 150000.50, LoyaltyPoints: 137"
 
-<<<<<<< HEAD
-    let result = 
-        ctx
-        |> app
-        |> Async.AwaitTask |> Async.RunSynchronously
-=======
-    task {
-        let! result = ctx |> app
->>>>>>> dcf5f8bb
-
-        match result with
-        | None     -> assertFailf "Result was expected to be %s" expected
-        | Some ctx ->
-            let body = getBody ctx
-            Assert.Equal(expected, body)
-    } |> awaitValueTask
+    let result = 
+        ctx
+        |> app
+        |> Async.AwaitTask |> Async.RunSynchronously
+
+    match result with
+    | None     -> assertFailf "Result was expected to be %s" expected
+    | Some ctx ->
+        let body = getBody ctx
+        Assert.Equal(expected, body)
+
 
 [<Fact>]
 let ``bindModel with JSON content and a specific charset returns correct result`` () =
@@ -464,22 +413,16 @@
 
     let expected = "Name: John Doe, IsVip: true, BirthDate: 1990-04-20, Balance: 150000.50, LoyaltyPoints: 137"
 
-<<<<<<< HEAD
-    let result = 
-        ctx
-        |> app
-        |> Async.AwaitTask |> Async.RunSynchronously
-=======
-    task {
-        let! result = ctx |> app
->>>>>>> dcf5f8bb
-
-        match result with
-        | None     -> assertFailf "Result was expected to be %s" expected
-        | Some ctx ->
-            let body = getBody ctx
-            Assert.Equal(expected, body)
-    } |> awaitValueTask    
+    let result = 
+        ctx
+        |> app
+        |> Async.AwaitTask |> Async.RunSynchronously
+
+    match result with
+    | None     -> assertFailf "Result was expected to be %s" expected
+    | Some ctx ->
+        let body = getBody ctx
+        Assert.Equal(expected, body)   
 
 [<Fact>]
 let ``bindModel during HTTP GET request with query string returns correct result`` () =
@@ -504,19 +447,13 @@
 
     let expected = "Name: John Doe, IsVip: true, BirthDate: 1990-04-20, Balance: 150000.50, LoyaltyPoints: 137"
 
-<<<<<<< HEAD
-    let result = 
-        ctx
-        |> app
-        |> Async.AwaitTask |> Async.RunSynchronously
-=======
-    task {
-        let! result = ctx |> app
->>>>>>> dcf5f8bb
-
-        match result with
-        | None     -> assertFailf "Result was expected to be %s" expected
-        | Some ctx ->
-            let body = getBody ctx
-            Assert.Equal(expected, body)
-    } |> awaitValueTask+    let result = 
+        ctx
+        |> app
+        |> Async.AwaitTask |> Async.RunSynchronously
+
+    match result with
+    | None     -> assertFailf "Result was expected to be %s" expected
+    | Some ctx ->
+        let body = getBody ctx
+        Assert.Equal(expected, body)