module Giraffe.HttpHandlerTests

open System
open System.Collections.Generic
open System.IO
open System.Text
open System.Threading.Tasks
open Microsoft.AspNetCore.Http
open Microsoft.AspNetCore.Hosting
open Microsoft.Extensions.Primitives
open Microsoft.Extensions.Logging
open Xunit
open NSubstitute
open Giraffe.Task
open Giraffe.HttpHandlers
open Giraffe.Middleware
open Giraffe.HtmlEngine

// ---------------------------------
// Helper functions
// ---------------------------------

<<<<<<< HEAD
let inline awaitValueTask (work:Task<_>) = work |> Async.AwaitTask |> Async.RunSynchronously 
=======
let awaitValueTask (work:ValueTask<'T>) = work.AsTask().Wait()

>>>>>>> dcf5f8bb
let getStatusCode (ctx : HttpContext) =
    ctx.Response.StatusCode

let getBody (ctx : HttpContext) =
    ctx.Response.Body.Position <- 0L
    use reader = new StreamReader(ctx.Response.Body, Encoding.UTF8)
    reader.ReadToEnd()

let getContentType (response : HttpResponse) =
    response.Headers.["Content-Type"].[0]

let assertFail msg = Assert.True(false, msg)

let assertFailf format args = 
    let msg = sprintf format args
    Assert.True(false, msg)

// ---------------------------------
// Test Types
// ---------------------------------

type Dummy =
    {
        Foo : string
        Bar : string
        Age : int
    }

[<CLIMutable>]
type Person =
    {
        FirstName : string
        LastName  : string
        BirthDate : DateTime
        Height    : float
        Piercings : string[]
    }
    override this.ToString() =
        let nl = Environment.NewLine
        sprintf "First name: %s%sLast name: %s%sBirth date: %s%sHeight: %.2f%sPiercings: %A"
            this.FirstName nl
            this.LastName nl
            (this.BirthDate.ToString("yyyy-MM-dd")) nl
            this.Height nl
            this.Piercings

// ---------------------------------
// Tests
// ---------------------------------

[<Fact>]
let ``GET "/" returns "Hello World"`` () =
    let ctx = Substitute.For<HttpContext>()
    let app = 
        GET >=> choose [ 
            route "/"    >=> text "Hello World"
            route "/foo" >=> text "bar"
            setStatusCode 404 >=> text "Not found" ]

    ctx.Request.Method.ReturnsForAnyArgs "GET" |> ignore
    ctx.Request.Path.ReturnsForAnyArgs (PathString("/")) |> ignore
    ctx.Response.Body <- new MemoryStream()
    let expected = "Hello World"

    task {
        let! result = ctx |> app

        match result with
        | None     -> assertFailf "Result was expected to be %s" expected
        | Some ctx ->
            let body = getBody ctx
            Assert.Equal(expected, body)
    
    } |> awaitValueTask

[<Fact>]
let ``GET "/foo" returns "bar"`` () =
    let ctx = Substitute.For<HttpContext>()
    let app = 
        GET >=> choose [ 
            route "/"    >=> text "Hello World"
            route "/foo" >=> text "bar"
            setStatusCode 404 >=> text "Not found" ]

    ctx.Request.Method.ReturnsForAnyArgs "GET" |> ignore
    ctx.Request.Path.ReturnsForAnyArgs (PathString("/foo")) |> ignore
    ctx.Response.Body <- new MemoryStream()
    let expected = "bar"

    task {
        let! result = ctx |> app

        match result with
        | None     -> assertFailf "Result was expected to be %s" expected
        | Some ctx ->
            let body = getBody ctx
            Assert.Equal(expected, body)
    } |> awaitValueTask

[<Fact>]
let ``GET "/FOO" returns 404 "Not found"`` () =
    let ctx = Substitute.For<HttpContext>()
    let app = 
        GET >=> choose [ 
            route "/"    >=> text "Hello World"
            route "/foo" >=> text "bar"
            setStatusCode 404 >=> text "Not found" ]

    ctx.Request.Method.ReturnsForAnyArgs "GET" |> ignore
    ctx.Request.Path.ReturnsForAnyArgs (PathString("/FOO")) |> ignore
    ctx.Response.Body <- new MemoryStream()
    let expected = "Not found"

    task {
        let! result = ctx |> app

        match result with
        | None     -> assertFailf "Result was expected to be %s" expected
        | Some ctx ->
            let body = getBody ctx
            Assert.Equal(expected, body)
            Assert.Equal(404, ctx.Response.StatusCode)
    } |> awaitValueTask

[<Fact>]
let ``GET "/json" returns json object`` () =
    let ctx = Substitute.For<HttpContext>()
    let app = 
        GET >=> choose [ 
            route "/"     >=> text "Hello World"
            route "/foo"  >=> text "bar"
            route "/json" >=> json { Foo = "john"; Bar = "doe"; Age = 30 }
            setStatusCode 404 >=> text "Not found" ]

    ctx.Request.Method.ReturnsForAnyArgs "GET" |> ignore
    ctx.Request.Path.ReturnsForAnyArgs (PathString("/json")) |> ignore
    ctx.Response.Body <- new MemoryStream()
    let expected = "{\"Foo\":\"john\",\"Bar\":\"doe\",\"Age\":30}"

    task {
        let! result = ctx |> app

        match result with
        | None     -> assertFailf "Result was expected to be %s" expected
        | Some ctx ->
            let body = getBody ctx
            Assert.Equal(expected, body)
    } |> awaitValueTask        

[<Fact>]
let ``POST "/post/1" returns "1"`` () =
    let ctx = Substitute.For<HttpContext>()
    let app = 
        choose [
            GET >=> choose [ 
                route "/"     >=> text "Hello World"
                route "/foo"  >=> text "bar" ]
            POST >=> choose [
                route "/post/1" >=> text "1"
                route "/post/2" >=> text "2" ]
            setStatusCode 404 >=> text "Not found" ]

    ctx.Request.Method.ReturnsForAnyArgs "POST" |> ignore
    ctx.Request.Path.ReturnsForAnyArgs (PathString("/post/1")) |> ignore
    ctx.Response.Body <- new MemoryStream()
    let expected = "1"

    task {
        let! result = ctx |> app

        match result with
        | None     -> assertFailf "Result was expected to be %s" expected
        | Some ctx ->
            let body = getBody ctx
            Assert.Equal(expected, body)
    } |> awaitValueTask

[<Fact>]
let ``POST "/post/2" returns "2"`` () =
    let ctx = Substitute.For<HttpContext>()
    let app = 
        choose [
            GET >=> choose [ 
                route "/"     >=> text "Hello World"
                route "/foo"  >=> text "bar" ]
            POST >=> choose [
                route "/post/1" >=> text "1"
                route "/post/2" >=> text "2" ]
            setStatusCode 404 >=> text "Not found" ]

    ctx.Request.Method.ReturnsForAnyArgs "POST" |> ignore
    ctx.Request.Path.ReturnsForAnyArgs (PathString("/post/2")) |> ignore
    ctx.Response.Body <- new MemoryStream()
    let expected = "2"

    task {
        let! result = ctx |> app

        match result with
        | None     -> assertFailf "Result was expected to be %s" expected
        | Some ctx ->
            let body = getBody ctx
            Assert.Equal(expected, body)
    } |> awaitValueTask

[<Fact>]
let ``PUT "/post/2" returns 404 "Not found"`` () =
    let ctx = Substitute.For<HttpContext>()
    let app = 
        choose [
            GET >=> choose [ 
                route "/"     >=> text "Hello World"
                route "/foo"  >=> text "bar" ]
            POST >=> choose [
                route "/post/1" >=> text "1"
                route "/post/2" >=> text "2" ]
            setStatusCode 404 >=> text "Not found" ]
    
    ctx.Request.Method.ReturnsForAnyArgs "PUT" |> ignore
    ctx.Request.Path.ReturnsForAnyArgs (PathString("/post/2")) |> ignore
    ctx.Response.Body <- new MemoryStream()
    let expected = "Not found"

    task {
        let! result = ctx |> app

        match result with
        | None     -> assertFailf "Result was expected to be %s" expected
        | Some ctx ->
            let body = getBody ctx
            Assert.Equal(expected, body)
            Assert.Equal(404, ctx.Response.StatusCode)
    } |> awaitValueTask    

[<Fact>]
let ``GET "/dotLiquid" returns rendered html view`` () =
    let ctx = Substitute.For<HttpContext>()
    let dotLiquidTemplate =
        "<html><head><title>DotLiquid</title></head>" + 
        "<body><p>{{ foo }} {{ bar }} is {{ age }} years old.</p>" +
        "</body></html>"

    let obj = { Foo = "John"; Bar = "Doe"; Age = 30 }

    let app = 
        choose [
            GET >=> choose [ 
                route "/"          >=> text "Hello World"
                route "/dotLiquid" >=> dotLiquid "text/html" dotLiquidTemplate obj ]
            POST >=> choose [
                route "/post/1"    >=> text "1" ]
            setStatusCode 404      >=> text "Not found" ]
    
    ctx.Request.Method.ReturnsForAnyArgs "GET" |> ignore
    ctx.Request.Path.ReturnsForAnyArgs (PathString("/dotLiquid")) |> ignore
    ctx.Response.Body <- new MemoryStream()
    let expected = "<html><head><title>DotLiquid</title></head><body><p>John Doe is 30 years old.</p></body></html>"

    task {
        let! result = ctx |> app

        match result with
        | None     -> assertFailf "Result was expected to be %s" expected
        | Some ctx ->
            let body = getBody ctx
            Assert.Equal(expected, body)
            Assert.Equal("text/html", ctx.Response |> getContentType)
    } |> awaitValueTask        

[<Fact>]
let ``POST "/text" with supported Accept header returns "good"`` () =
    let ctx = Substitute.For<HttpContext>()
    let app = 
        choose [
            GET >=> choose [ 
                route "/"     >=> text "Hello World"
                route "/foo"  >=> text "bar" ]
            POST >=> choose [
                route "/text"   >=> mustAccept [ "text/plain" ] >=> text "text"
                route "/json"   >=> mustAccept [ "application/json" ] >=> json "json"
                route "/either" >=> mustAccept [ "text/plain"; "application/json" ] >=> text "either" ]
            setStatusCode 404 >=> text "Not found" ]
    
    let headers = HeaderDictionary()
    headers.Add("Accept", StringValues("text/plain"))
    ctx.Request.Method.ReturnsForAnyArgs "POST" |> ignore
    ctx.Request.Path.ReturnsForAnyArgs (PathString("/text")) |> ignore
    ctx.Request.Headers.ReturnsForAnyArgs(headers) |> ignore
    ctx.Response.Body <- new MemoryStream()
    let expected = "text"

    task {
        let! result = ctx |> app

        match result with
        | None     -> assertFailf "Result was expected to be %s" expected
        | Some ctx ->
            let body = getBody ctx
            Assert.Equal(expected, body)
            Assert.Equal("text/plain", ctx.Response |> getContentType)
    } |> awaitValueTask        

[<Fact>]
let ``POST "/json" with supported Accept header returns "json"`` () =
    let ctx = Substitute.For<HttpContext>()
    let app = 
        choose [
            GET >=> choose [ 
                route "/"     >=> text "Hello World"
                route "/foo"  >=> text "bar" ]
            POST >=> choose [
                route "/text"   >=> mustAccept [ "text/plain" ] >=> text "text"
                route "/json"   >=> mustAccept [ "application/json" ] >=> json "json"
                route "/either" >=> mustAccept [ "text/plain"; "application/json" ] >=> text "either" ]
            setStatusCode 404 >=> text "Not found" ]

    let headers = HeaderDictionary()
    headers.Add("Accept", StringValues("application/json"))
    ctx.Request.Method.ReturnsForAnyArgs "POST" |> ignore
    ctx.Request.Path.ReturnsForAnyArgs (PathString("/json")) |> ignore
    ctx.Request.Headers.ReturnsForAnyArgs(headers) |> ignore
    ctx.Response.Body <- new MemoryStream()
    let expected = "\"json\""

    task {
        let! result = ctx |> app

        match result with
        | None     -> assertFailf "Result was expected to be %s" expected
        | Some ctx ->
            let body = getBody ctx
            Assert.Equal(expected, body)
            Assert.Equal("application/json", ctx.Response |> getContentType)
    } |> awaitValueTask        

[<Fact>]
let ``POST "/either" with supported Accept header returns "either"`` () =
    let ctx = Substitute.For<HttpContext>()
    let app = 
        choose [
            GET >=> choose [ 
                route "/"     >=> text "Hello World"
                route "/foo"  >=> text "bar" ]
            POST >=> choose [
                route "/text"   >=> mustAccept [ "text/plain" ] >=> text "text"
                route "/json"   >=> mustAccept [ "application/json" ] >=> json "json"
                route "/either" >=> mustAccept [ "text/plain"; "application/json" ] >=> text "either" ]
            setStatusCode 404 >=> text "Not found" ]

    let headers = HeaderDictionary()
    headers.Add("Accept", StringValues("application/json"))
    ctx.Request.Method.ReturnsForAnyArgs "POST" |> ignore
    ctx.Request.Path.ReturnsForAnyArgs (PathString("/either")) |> ignore
    ctx.Request.Headers.ReturnsForAnyArgs(headers) |> ignore
    ctx.Response.Body <- new MemoryStream()
    let expected = "either"

    task {
        let! result = ctx |> app

        match result with
        | None     -> assertFailf "Result was expected to be %s" expected
        | Some ctx ->
            let body = getBody ctx
            Assert.Equal(expected, body)
            Assert.Equal("text/plain", ctx.Response |> getContentType)
    } |> awaitValueTask        

[<Fact>]
let ``POST "/either" with unsupported Accept header returns 404 "Not found"`` () =
    let ctx = Substitute.For<HttpContext>()
    let app = 
        choose [
            GET >=> choose [ 
                route "/"     >=> text "Hello World"
                route "/foo"  >=> text "bar" ]
            POST >=> choose [
                route "/text"   >=> mustAccept [ "text/plain" ] >=> text "text"
                route "/json"   >=> mustAccept [ "application/json" ] >=> json "json"
                route "/either" >=> mustAccept [ "text/plain"; "application/json" ] >=> text "either" ]
            setStatusCode 404 >=> text "Not found" ]

    let headers = HeaderDictionary()
    headers.Add("Accept", StringValues("application/xml"))
    ctx.Request.Method.ReturnsForAnyArgs "POST" |> ignore
    ctx.Request.Path.ReturnsForAnyArgs (PathString("/either")) |> ignore
    ctx.Request.Headers.ReturnsForAnyArgs(headers) |> ignore
    ctx.Response.Body <- new MemoryStream()
    let expected = "Not found"

    task {
        let! result = ctx |> app

        match result with
        | None     -> assertFailf "Result was expected to be %s" expected
        | Some ctx ->
            let body = getBody ctx
            Assert.Equal(expected, body)
            Assert.Equal(404, ctx.Response.StatusCode)
    } |> awaitValueTask        

[<Fact>]
let ``GET "/JSON" returns "BaR"`` () =
    let ctx = Substitute.For<HttpContext>()
    let app =
        GET >=> choose [ 
            route   "/"       >=> text "Hello World"
            route   "/foo"    >=> text "bar"
            route   "/json"   >=> json { Foo = "john"; Bar = "doe"; Age = 30 }
            routeCi "/json"   >=> text "BaR"
            setStatusCode 404 >=> text "Not found" ]

    ctx.Request.Method.ReturnsForAnyArgs "GET" |> ignore
    ctx.Request.Path.ReturnsForAnyArgs (PathString("/JSON")) |> ignore
    ctx.Response.Body <- new MemoryStream()
    let expected = "BaR"

    task {
        let! result = ctx |> app

        match result with
        | None     -> assertFailf "Result was expected to be %s" expected
        | Some ctx ->
            let body = getBody ctx
            Assert.Equal(expected, body)
    } |> awaitValueTask        

[<Fact>]
let ``GET "/foo/blah blah/bar" returns "blah blah"`` () =
    let ctx = Substitute.For<HttpContext>()
    let app =
        GET >=> choose [ 
            route   "/"       >=> text "Hello World"
            route   "/foo"    >=> text "bar"
            routef "/foo/%s/bar" text
            routef "/foo/%s/%i" (fun (name, age) -> text (sprintf "Name: %s, Age: %d" name age))
            setStatusCode 404 >=> text "Not found" ]

    ctx.Request.Method.ReturnsForAnyArgs "GET" |> ignore
    ctx.Request.Path.ReturnsForAnyArgs (PathString("/foo/blah blah/bar")) |> ignore
    ctx.Response.Body <- new MemoryStream()
    let expected = "blah%20blah"

    task {
        let! result = ctx |> app

        match result with
        | None     -> assertFailf "Result was expected to be %s" expected
        | Some ctx ->
            let body = getBody ctx
            Assert.Equal(expected, body)  
    } |> awaitValueTask  

[<Fact>]
let ``GET "/foo/johndoe/59" returns "Name: johndoe, Age: 59"`` () =
    let ctx = Substitute.For<HttpContext>()
    let app =
        GET >=> choose [ 
            route   "/"       >=> text "Hello World"
            route   "/foo"    >=> text "bar"
            routef "/foo/%s/bar" text
            routef "/foo/%s/%i" (fun (name, age) -> text (sprintf "Name: %s, Age: %d" name age))
            setStatusCode 404 >=> text "Not found" ]
    
    ctx.Request.Method.ReturnsForAnyArgs "GET" |> ignore
    ctx.Request.Path.ReturnsForAnyArgs (PathString("/foo/johndoe/59")) |> ignore
    ctx.Response.Body <- new MemoryStream()
    let expected = "Name: johndoe, Age: 59"

    task {
        let! result = ctx |> app

        match result with
        | None     -> assertFailf "Result was expected to be %s" expected
        | Some ctx ->
            let body = getBody ctx
            Assert.Equal(expected, body)
    } |> awaitValueTask  

[<Fact>]
let ``POST "/POsT/1" returns "1"`` () =
    let ctx = Substitute.For<HttpContext>()
    let app =
        choose [
            GET >=> choose [ 
                route "/" >=> text "Hello World" ]
            POST >=> choose [
                route    "/post/1" >=> text "1"
                routeCif "/post/%i" json ]
            setStatusCode 404 >=> text "Not found" ]

    ctx.Request.Method.ReturnsForAnyArgs "POST" |> ignore
    ctx.Request.Path.ReturnsForAnyArgs (PathString("/POsT/1")) |> ignore
    ctx.Response.Body <- new MemoryStream()
    let expected = "1"

    task {
        let! result = ctx |> app

        match result with
        | None     -> assertFailf "Result was expected to be %s" expected
        | Some ctx ->
            let body = getBody ctx
            Assert.Equal(expected, body)
    } |> awaitValueTask          

[<Fact>]
let ``POST "/POsT/523" returns "523"`` () =
    let ctx = Substitute.For<HttpContext>()
    let app =
        choose [
            GET >=> choose [ 
                route "/" >=> text "Hello World" ]
            POST >=> choose [
                route    "/post/1" >=> text "1"
                routeCif "/post/%i" json ]
            setStatusCode 404 >=> text "Not found" ]

    ctx.Request.Method.ReturnsForAnyArgs "POST" |> ignore
    ctx.Request.Path.ReturnsForAnyArgs (PathString("/POsT/523")) |> ignore
    ctx.Response.Body <- new MemoryStream()
    let expected = "523"

    task {
        let! result = ctx |> app

        match result with
        | None     -> assertFailf "Result was expected to be %s" expected
        | Some ctx ->
            let body = getBody ctx
            Assert.Equal(expected, body)
    } |> awaitValueTask          

[<Fact>]
let ``GET "/api" returns "api root"`` () =
    let ctx = Substitute.For<HttpContext>()
    let app = 
        GET >=> choose [
            route "/"    >=> text "Hello World"
            route "/foo" >=> text "bar"
            subRoute "/api" (
                choose [
                    route ""       >=> text "api root"
                    route "/admin" >=> text "admin"
                    route "/users" >=> text "users" ] )
            route "/api/test" >=> text "test"
            setStatusCode 404 >=> text "Not found" ]

    ctx.Items.Returns (new Dictionary<obj,obj>() :> IDictionary<obj,obj>) |> ignore
    ctx.Request.Method.ReturnsForAnyArgs "GET" |> ignore
    ctx.Request.Path.ReturnsForAnyArgs (PathString("/api")) |> ignore
    ctx.Response.Body <- new MemoryStream()
    let expected = "api root"

    task {
        let! result = ctx |> app

        match result with
        | None -> assertFailf "Result was expected to be %s" expected
        | Some ctx ->
            let body = getBody ctx
            Assert.Equal(expected, body)
    } |> awaitValueTask          

[<Fact>]
let ``GET "/api/users" returns "users"`` () =
    let ctx = Substitute.For<HttpContext>()
    let app = 
        GET >=> choose [
            route "/"    >=> text "Hello World"
            route "/foo" >=> text "bar"
            subRoute "/api" (
                choose [
                    route ""       >=> text "api root"
                    route "/admin" >=> text "admin"
                    route "/users" >=> text "users" ] )
            route "/api/test" >=> text "test"
            setStatusCode 404 >=> text "Not found" ]
    
    ctx.Items.Returns (new Dictionary<obj,obj>() :> IDictionary<obj,obj>) |> ignore
    ctx.Request.Method.ReturnsForAnyArgs "GET" |> ignore
    ctx.Request.Path.ReturnsForAnyArgs (PathString("/api/users")) |> ignore
    ctx.Response.Body <- new MemoryStream()
    let expected = "users"

<<<<<<< HEAD
    let result = 
        ctx 
        |> app
        |> awaitValueTask
        
    match result with
    | None -> assertFailf "Result was expected to be %s" expected
    | Some ctx ->
        let body = getBody ctx
        Assert.Equal(expected, body)
=======
    task {
        let! result = ctx |> app

        match result with
        | None -> assertFailf "Result was expected to be %s" expected
        | Some ctx ->
            let body = getBody ctx
            Assert.Equal(expected, body)
    } |> awaitValueTask          
>>>>>>> dcf5f8bb

[<Fact>]
let ``GET "/api/test" returns "test"`` () =
    let ctx = Substitute.For<HttpContext>()
    let app = 
        GET >=> choose [
            route "/"    >=> text "Hello World"
            route "/foo" >=> text "bar"
            subRoute "/api" (
                choose [
                    route ""       >=> text "api root"
                    route "/admin" >=> text "admin"
                    route "/users" >=> text "users" ] )
            route "/api/test" >=> text "test"
            setStatusCode 404 >=> text "Not found" ]

    ctx.Items.Returns (new Dictionary<obj,obj>() :> IDictionary<obj,obj>) |> ignore
    ctx.Request.Method.ReturnsForAnyArgs "GET" |> ignore
    ctx.Request.Path.ReturnsForAnyArgs (PathString("/api/test")) |> ignore
    ctx.Response.Body <- new MemoryStream()
    let expected = "test"

    task {
        let! result = ctx |> app

        match result with
        | None -> assertFailf "Result was expected to be %s" expected
        | Some ctx ->
            let body = getBody ctx
            Assert.Equal(expected, body)
    } |> awaitValueTask          

[<Fact>]
let ``GET "/api/v2/users" returns "users v2"`` () =
    let ctx = Substitute.For<HttpContext>()
    let app = 
        GET >=> choose [
            route "/"    >=> text "Hello World"
            route "/foo" >=> text "bar"
            subRoute "/api" (
                choose [
                    route ""       >=> text "api root"
                    route "/admin" >=> text "admin"
                    route "/users" >=> text "users"
                    subRoute "/v2" (
                        choose [
                            route ""       >=> text "api root v2"
                            route "/admin" >=> text "admin v2"
                            route "/users" >=> text "users v2"
                        ]
                    )
                ]
            )
            route "/api/test" >=> text "test"
            setStatusCode 404 >=> text "Not found" ]
    
    ctx.Items.Returns (new Dictionary<obj,obj>() :> IDictionary<obj,obj>) |> ignore
    ctx.Request.Method.ReturnsForAnyArgs "GET" |> ignore
    ctx.Request.Path.ReturnsForAnyArgs (PathString("/api/v2/users")) |> ignore
    ctx.Response.Body <- new MemoryStream()
    let expected = "users v2"

    task {
        let! result = ctx |> app

        match result with
        | None -> assertFailf "Result was expected to be %s" expected
        | Some ctx ->
            let body = getBody ctx
            Assert.Equal(expected, body)
    } |> awaitValueTask          

[<Fact>]
let ``GET "/api/foo/bar/yadayada" returns "yadayada"`` () =
    let ctx = Substitute.For<HttpContext>()
    let app = 
        GET >=> choose [
            route "/"    >=> text "Hello World"
            route "/foo" >=> text "bar"
            subRoute "/api" (
                choose [
                    route  "" >=> text "api root"
                    routef "/foo/bar/%s" text ] )
            route "/api/test" >=> text "test"
            setStatusCode 404 >=> text "Not found" ]

    ctx.Items.Returns (new Dictionary<obj,obj>() :> IDictionary<obj,obj>) |> ignore
    ctx.Request.Method.ReturnsForAnyArgs "GET" |> ignore
    ctx.Request.Path.ReturnsForAnyArgs (PathString("/api/foo/bar/yadayada")) |> ignore
    ctx.Response.Body <- new MemoryStream()
    let expected = "yadayada"

    task {
        let! result = ctx |> app

        match result with
        | None -> assertFailf "Result was expected to be %s" expected
        | Some ctx ->
            let body = getBody ctx
            Assert.Equal(expected, body)
    } |> awaitValueTask          

[<Fact>]
let ``GET "/person" returns rendered HTML view`` () =
    let ctx = Substitute.For<HttpContext>()
    let personView model =
        html [] [
            head [] [
                title [] (encodedText "Html Node")
            ]
            body [] [
                p [] (sprintf "%s %s is %i years old." model.Foo model.Bar model.Age |> encodedText)
            ]
        ]

    let johnDoe = { Foo = "John"; Bar = "Doe"; Age = 30 }

    let app = 
        choose [
            GET >=> choose [ 
                route "/"          >=> text "Hello World"
                route "/person"    >=> (personView johnDoe |> renderHtml) ]
            POST >=> choose [
                route "/post/1"    >=> text "1" ]
            setStatusCode 404      >=> text "Not found" ]
    
    ctx.Request.Method.ReturnsForAnyArgs "GET" |> ignore
    ctx.Request.Path.ReturnsForAnyArgs (PathString("/person")) |> ignore
    ctx.Response.Body <- new MemoryStream()
    let expected = "<!DOCTYPE html><html><head><title>Html Node</title></head><body><p>John Doe is 30 years old.</p></body></html>"

    task {
        let! result = ctx |> app

        match result with
        | None     -> assertFailf "Result was expected to be %s" expected
        | Some ctx ->
            let body = (getBody ctx).Replace(Environment.NewLine, String.Empty)
            Assert.Equal(expected, body)
            Assert.Equal("text/html", ctx.Response |> getContentType)
    } |> awaitValueTask          

[<Fact>]
let ``Get "/auto" with Accept header of "application/json" returns JSON object`` () =
    let johnDoe =
        {
            FirstName = "John"
            LastName  = "Doe"
            BirthDate = DateTime(1990, 7, 12)
            Height    = 1.85
            Piercings = [| "left ear"; "nose" |]
        }

    let ctx = Substitute.For<HttpContext>()
    let app = 
        GET >=> choose [
            route "/"     >=> text "Hello World"
            route "/foo"  >=> text "bar"
            route "/auto" >=> negotiate johnDoe
            setStatusCode 404 >=> text "Not found" ]

    let headers = HeaderDictionary()
    headers.Add("Accept", StringValues("application/json"))
    ctx.Items.Returns (new Dictionary<obj,obj>() :> IDictionary<obj,obj>) |> ignore
    ctx.Request.Method.ReturnsForAnyArgs "GET" |> ignore
    ctx.Request.Path.ReturnsForAnyArgs (PathString("/auto")) |> ignore
    ctx.Request.Headers.ReturnsForAnyArgs(headers) |> ignore
    ctx.Response.Body <- new MemoryStream()

    let expected = "{\"FirstName\":\"John\",\"LastName\":\"Doe\",\"BirthDate\":\"1990-07-12T00:00:00\",\"Height\":1.85,\"Piercings\":[\"left ear\",\"nose\"]}"

    task {
        let! result = ctx |> app

        match result with
        | None -> assertFailf "Result was expected to be %s" expected
        | Some ctx ->
            let body = getBody ctx
            Assert.Equal(expected, body)
            Assert.Equal("application/json", ctx.Response |> getContentType)
    } |> awaitValueTask          

[<Fact>]
let ``Get "/auto" with Accept header of "application/xml; q=0.9, application/json" returns JSON object`` () =
    let johnDoe =
        {
            FirstName = "John"
            LastName  = "Doe"
            BirthDate = DateTime(1990, 7, 12)
            Height    = 1.85
            Piercings = [| "left ear"; "nose" |]
        }

    let ctx = Substitute.For<HttpContext>()
    let app = 
        GET >=> choose [
            route "/"     >=> text "Hello World"
            route "/foo"  >=> text "bar"
            route "/auto" >=> negotiate johnDoe
            setStatusCode 404 >=> text "Not found" ]

    let headers = HeaderDictionary()
    headers.Add("Accept", StringValues("application/xml; q=0.9, application/json"))
    ctx.Items.Returns (new Dictionary<obj,obj>() :> IDictionary<obj,obj>) |> ignore
    ctx.Request.Method.ReturnsForAnyArgs "GET" |> ignore
    ctx.Request.Path.ReturnsForAnyArgs (PathString("/auto")) |> ignore
    ctx.Request.Headers.ReturnsForAnyArgs(headers) |> ignore
    ctx.Response.Body <- new MemoryStream()

    let expected = "{\"FirstName\":\"John\",\"LastName\":\"Doe\",\"BirthDate\":\"1990-07-12T00:00:00\",\"Height\":1.85,\"Piercings\":[\"left ear\",\"nose\"]}"

    task {
        let! result = ctx |> app
        
        match result with
        | None -> assertFailf "Result was expected to be %s" expected
        | Some ctx ->
            let body = getBody ctx
            Assert.Equal(expected, body)
            Assert.Equal("application/json", ctx.Response |> getContentType)
    } |> awaitValueTask          

[<Fact>]
let ``Get "/auto" with Accept header of "application/xml" returns XML object`` () =
    let johnDoe =
        {
            FirstName = "John"
            LastName  = "Doe"
            BirthDate = DateTime(1990, 7, 12)
            Height    = 1.85
            Piercings = [| "ear"; "nose" |]
        }

    let ctx = Substitute.For<HttpContext>()
    let app = 
        GET >=> choose [
            route "/"     >=> text "Hello World"
            route "/foo"  >=> text "bar"
            route "/auto" >=> negotiate johnDoe
            setStatusCode 404 >=> text "Not found" ]

    let headers = HeaderDictionary()
    headers.Add("Accept", StringValues("application/xml"))
    ctx.Items.Returns (new Dictionary<obj,obj>() :> IDictionary<obj,obj>) |> ignore
    ctx.Request.Method.ReturnsForAnyArgs "GET" |> ignore
    ctx.Request.Path.ReturnsForAnyArgs (PathString("/auto")) |> ignore
    ctx.Request.Headers.ReturnsForAnyArgs(headers) |> ignore
    ctx.Response.Body <- new MemoryStream()

    let expected = @"<?xml version=""1.0"" encoding=""utf-8""?>
<Person xmlns:xsi=""http://www.w3.org/2001/XMLSchema-instance"" xmlns:xsd=""http://www.w3.org/2001/XMLSchema"">
  <FirstName>John</FirstName>
  <LastName>Doe</LastName>
  <BirthDate>1990-07-12T00:00:00</BirthDate>
  <Height>1.85</Height>
  <Piercings>
    <string>ear</string>
    <string>nose</string>
  </Piercings>
</Person>"

    task {
        let! result = ctx |> app

        match result with
        | None -> assertFailf "Result was expected to be %s" expected
        | Some ctx ->
            let body = getBody ctx
            Assert.Equal(expected, body)
            Assert.Equal("application/xml", ctx.Response |> getContentType)
    } |> awaitValueTask          

[<Fact>]
let ``Get "/auto" with Accept header of "application/xml, application/json" returns XML object`` () =
    let johnDoe =
        {
            FirstName = "John"
            LastName  = "Doe"
            BirthDate = DateTime(1990, 7, 12)
            Height    = 1.85
            Piercings = [| "ear"; "nose" |]
        }

    let ctx = Substitute.For<HttpContext>()
    let app = 
        GET >=> choose [
            route "/"     >=> text "Hello World"
            route "/foo"  >=> text "bar"
            route "/auto" >=> negotiate johnDoe
            setStatusCode 404 >=> text "Not found" ]

    let headers = HeaderDictionary()
    headers.Add("Accept", StringValues("application/xml, application/json"))
    ctx.Items.Returns (new Dictionary<obj,obj>() :> IDictionary<obj,obj>) |> ignore
    ctx.Request.Method.ReturnsForAnyArgs "GET" |> ignore
    ctx.Request.Path.ReturnsForAnyArgs (PathString("/auto")) |> ignore
    ctx.Request.Headers.ReturnsForAnyArgs(headers) |> ignore
    ctx.Response.Body <- new MemoryStream()

    let expected = @"<?xml version=""1.0"" encoding=""utf-8""?>
<Person xmlns:xsi=""http://www.w3.org/2001/XMLSchema-instance"" xmlns:xsd=""http://www.w3.org/2001/XMLSchema"">
  <FirstName>John</FirstName>
  <LastName>Doe</LastName>
  <BirthDate>1990-07-12T00:00:00</BirthDate>
  <Height>1.85</Height>
  <Piercings>
    <string>ear</string>
    <string>nose</string>
  </Piercings>
</Person>"

    task {
        let! result = ctx |> app

        match result with
        | None -> assertFailf "Result was expected to be %s" expected
        | Some ctx ->
            let body = getBody ctx
            Assert.Equal(expected, body)
            Assert.Equal("application/xml", ctx.Response |> getContentType)
    } |> awaitValueTask          

[<Fact>]
let ``Get "/auto" with Accept header of "application/json, application/xml" returns JSON object`` () =
    let johnDoe =
        {
            FirstName = "John"
            LastName  = "Doe"
            BirthDate = DateTime(1990, 7, 12)
            Height    = 1.85
            Piercings = [| "ear"; "nose" |]
        }

    let ctx = Substitute.For<HttpContext>()
    let app = 
        GET >=> choose [
            route "/"     >=> text "Hello World"
            route "/foo"  >=> text "bar"
            route "/auto" >=> negotiate johnDoe
            setStatusCode 404 >=> text "Not found" ]

    let headers = HeaderDictionary()
    headers.Add("Accept", StringValues("application/json, application/xml"))
    ctx.Items.Returns (new Dictionary<obj,obj>() :> IDictionary<obj,obj>) |> ignore
    ctx.Request.Method.ReturnsForAnyArgs "GET" |> ignore
    ctx.Request.Path.ReturnsForAnyArgs (PathString("/auto")) |> ignore
    ctx.Request.Headers.ReturnsForAnyArgs(headers) |> ignore
    ctx.Response.Body <- new MemoryStream()

    let expected = "{\"FirstName\":\"John\",\"LastName\":\"Doe\",\"BirthDate\":\"1990-07-12T00:00:00\",\"Height\":1.85,\"Piercings\":[\"ear\",\"nose\"]}"

    task {
        let! result = ctx |> app

        match result with
        | None -> assertFailf "Result was expected to be %s" expected
        | Some ctx ->
            let body = getBody ctx
            Assert.Equal(expected, body)
            Assert.Equal("application/json", ctx.Response |> getContentType)
    } |> awaitValueTask          

[<Fact>]
let ``Get "/auto" with Accept header of "application/json; q=0.5, application/xml" returns XML object`` () =
    let johnDoe =
        {
            FirstName = "John"
            LastName  = "Doe"
            BirthDate = DateTime(1990, 7, 12)
            Height    = 1.85
            Piercings = [| "ear"; "nose" |]
        }

    let ctx = Substitute.For<HttpContext>()
    let app = 
        GET >=> choose [
            route "/"     >=> text "Hello World"
            route "/foo"  >=> text "bar"
            route "/auto" >=> negotiate johnDoe
            setStatusCode 404 >=> text "Not found" ]

    let headers = HeaderDictionary()
    headers.Add("Accept", StringValues("application/json; q=0.5, application/xml"))
    ctx.Items.Returns (new Dictionary<obj,obj>() :> IDictionary<obj,obj>) |> ignore
    ctx.Request.Method.ReturnsForAnyArgs "GET" |> ignore
    ctx.Request.Path.ReturnsForAnyArgs (PathString("/auto")) |> ignore
    ctx.Request.Headers.ReturnsForAnyArgs(headers) |> ignore
    ctx.Response.Body <- new MemoryStream()

    let expected = @"<?xml version=""1.0"" encoding=""utf-8""?>
<Person xmlns:xsi=""http://www.w3.org/2001/XMLSchema-instance"" xmlns:xsd=""http://www.w3.org/2001/XMLSchema"">
  <FirstName>John</FirstName>
  <LastName>Doe</LastName>
  <BirthDate>1990-07-12T00:00:00</BirthDate>
  <Height>1.85</Height>
  <Piercings>
    <string>ear</string>
    <string>nose</string>
  </Piercings>
</Person>"

    task {
        let! result = ctx |> app

        match result with
        | None -> assertFailf "Result was expected to be %s" expected
        | Some ctx ->
            let body = getBody ctx
            Assert.Equal(expected, body)
            Assert.Equal("application/xml", ctx.Response |> getContentType)
    } |> awaitValueTask          

[<Fact>]
let ``Get "/auto" with Accept header of "application/json; q=0.5, application/xml; q=0.6" returns XML object`` () =
    let johnDoe =
        {
            FirstName = "John"
            LastName  = "Doe"
            BirthDate = DateTime(1990, 7, 12)
            Height    = 1.85
            Piercings = [| "ear"; "nose" |]
        }

    let ctx = Substitute.For<HttpContext>()
    let app = 
        GET >=> choose [
            route "/"     >=> text "Hello World"
            route "/foo"  >=> text "bar"
            route "/auto" >=> negotiate johnDoe
            setStatusCode 404 >=> text "Not found" ]

    let headers = HeaderDictionary()
    headers.Add("Accept", StringValues("application/json; q=0.5, application/xml; q=0.6"))
    ctx.Items.Returns (new Dictionary<obj,obj>() :> IDictionary<obj,obj>) |> ignore
    ctx.Request.Method.ReturnsForAnyArgs "GET" |> ignore
    ctx.Request.Path.ReturnsForAnyArgs (PathString("/auto")) |> ignore
    ctx.Request.Headers.ReturnsForAnyArgs(headers) |> ignore
    ctx.Response.Body <- new MemoryStream()

    let expected = @"<?xml version=""1.0"" encoding=""utf-8""?>
<Person xmlns:xsi=""http://www.w3.org/2001/XMLSchema-instance"" xmlns:xsd=""http://www.w3.org/2001/XMLSchema"">
  <FirstName>John</FirstName>
  <LastName>Doe</LastName>
  <BirthDate>1990-07-12T00:00:00</BirthDate>
  <Height>1.85</Height>
  <Piercings>
    <string>ear</string>
    <string>nose</string>
  </Piercings>
</Person>"

    task {
        let! result = ctx |> app

        match result with
        | None -> assertFailf "Result was expected to be %s" expected
        | Some ctx ->
            let body = getBody ctx
            Assert.Equal(expected, body)
            Assert.Equal("application/xml", ctx.Response |> getContentType)
    } |> awaitValueTask          

[<Fact>]
let ``Get "/auto" with Accept header of "text/plain; q=0.7, application/xml; q=0.6" returns text object`` () =
    let johnDoe =
        {
            FirstName = "John"
            LastName  = "Doe"
            BirthDate = DateTime(1990, 7, 12)
            Height    = 1.85
            Piercings = [| "ear"; "nose" |]
        }

    let ctx = Substitute.For<HttpContext>()
    let app = 
        GET >=> choose [
            route "/"     >=> text "Hello World"
            route "/foo"  >=> text "bar"
            route "/auto" >=> negotiate johnDoe
            setStatusCode 404 >=> text "Not found" ]

    let headers = HeaderDictionary()
    headers.Add("Accept", StringValues("text/plain; q=0.7, application/xml; q=0.6"))
    ctx.Items.Returns (new Dictionary<obj,obj>() :> IDictionary<obj,obj>) |> ignore
    ctx.Request.Method.ReturnsForAnyArgs "GET" |> ignore
    ctx.Request.Path.ReturnsForAnyArgs (PathString("/auto")) |> ignore
    ctx.Request.Headers.ReturnsForAnyArgs(headers) |> ignore
    ctx.Response.Body <- new MemoryStream()

    let expected = @"First name: John
Last name: Doe
Birth date: 1990-07-12
Height: 1.85
Piercings: [|""ear""; ""nose""|]"

    task {
        let! result = ctx |> app

        match result with
        | None -> assertFailf "Result was expected to be %s" expected
        | Some ctx ->
            let body = getBody ctx
            Assert.Equal(expected, body)
            Assert.Equal("text/plain", ctx.Response |> getContentType)
    } |> awaitValueTask          

[<Fact>]
let ``Get "/auto" with Accept header of "text/html" returns a 406 response`` () =
    let johnDoe =
        {
            FirstName = "John"
            LastName  = "Doe"
            BirthDate = DateTime(1990, 7, 12)
            Height    = 1.85
            Piercings = [| "ear"; "nose" |]
        }

    let ctx = Substitute.For<HttpContext>()
    let app = 
        GET >=> choose [
            route "/"     >=> text "Hello World"
            route "/foo"  >=> text "bar"
            route "/auto" >=> negotiate johnDoe
            setStatusCode 404 >=> text "Not found" ]

    let headers = HeaderDictionary()
    headers.Add("Accept", StringValues("text/html"))
    ctx.Items.Returns (new Dictionary<obj,obj>() :> IDictionary<obj,obj>) |> ignore
    ctx.Request.Method.ReturnsForAnyArgs "GET" |> ignore
    ctx.Request.Path.ReturnsForAnyArgs (PathString("/auto")) |> ignore
    ctx.Request.Headers.ReturnsForAnyArgs(headers) |> ignore
    ctx.Response.Body <- new MemoryStream()

    let expected = "text/html is unacceptable by the server."

    task {
        let! result = ctx |> app

        match result with
        | None -> assertFailf "Result was expected to be %s" expected
        | Some ctx ->
            let body = getBody ctx
            Assert.Equal(406, getStatusCode ctx)
            Assert.Equal(expected, body)
            Assert.Equal("text/plain", ctx.Response |> getContentType)
    } |> awaitValueTask          

[<Fact>]
let ``Get "/auto" without an Accept header returns a JSON object`` () =
    let johnDoe =
        {
            FirstName = "John"
            LastName  = "Doe"
            BirthDate = DateTime(1990, 7, 12)
            Height    = 1.85
            Piercings = [| "ear"; "nose" |]
        }

    let ctx = Substitute.For<HttpContext>()
    let app = 
        GET >=> choose [
            route "/"     >=> text "Hello World"
            route "/foo"  >=> text "bar"
            route "/auto" >=> negotiate johnDoe
            setStatusCode 404 >=> text "Not found" ]

    let headers = HeaderDictionary()
    ctx.Items.Returns (new Dictionary<obj,obj>() :> IDictionary<obj,obj>) |> ignore
    ctx.Request.Method.ReturnsForAnyArgs "GET" |> ignore
    ctx.Request.Path.ReturnsForAnyArgs (PathString("/auto")) |> ignore
    ctx.Request.Headers.ReturnsForAnyArgs(headers) |> ignore
    ctx.Response.Body <- new MemoryStream()

    let expected = "{\"FirstName\":\"John\",\"LastName\":\"Doe\",\"BirthDate\":\"1990-07-12T00:00:00\",\"Height\":1.85,\"Piercings\":[\"ear\",\"nose\"]}"

    task {
        let! result = ctx |> app

        match result with
        | None -> assertFailf "Result was expected to be %s" expected
        | Some ctx ->
            let body = getBody ctx
            Assert.Equal(expected, body)
            Assert.Equal("application/json", ctx.Response |> getContentType)
    } |> awaitValueTask          

[<Fact>]
let ``Warbler function should execute inner function each time`` () =
    let ctx = Substitute.For<HttpContext>()
    let inner() = Guid.NewGuid().ToString()
    let app = 
        GET >=> choose [ 
            route "/foo"  >=> text (inner())
            route "/foo2" >=> warbler (fun _ -> text (inner())) ]

    ctx.Request.Method.ReturnsForAnyArgs "GET" |> ignore
    ctx.Request.Path.ReturnsForAnyArgs (PathString("/foo")) |> ignore
    ctx.Response.Body <- new MemoryStream()

    task {
        let! res1 = ctx |> app 
        let result1 = getBody res1.Value

        ctx.Response.Body <- new MemoryStream()

        let! res2 = ctx |> app
        let result2 = getBody res2.Value

        Assert.Equal(result1, result2)

        ctx.Request.Path.ReturnsForAnyArgs (PathString("/foo2")) |> ignore
        ctx.Response.Body <- new MemoryStream()

        let! res3 = ctx |> app
        let result3 = getBody res3.Value

        ctx.Response.Body <- new MemoryStream()

        let! res4 = ctx |> app
        let result4 = getBody res4.Value

        Assert.False(result3.Equals result4)
    } |> awaitValueTask

[<Fact>]
let ``GET "/redirect" redirect to "/" `` () =
    let ctx = Substitute.For<HttpContext>()
    let app = 
        GET >=> choose [ 
            route "/"         >=> text "Hello World"
            route "/redirect" >=> redirectTo false "/"
            setStatusCode 404 >=> text "Not found" ]

    ctx.Request.Method.ReturnsForAnyArgs "GET" |> ignore
    ctx.Request.Path.ReturnsForAnyArgs (PathString("/redirect")) |> ignore

    task {
        let! result = ctx |> app
    
        match result with
        | None     -> assertFail "It was expected that the request would be redirected" 
        | Some ctx -> ctx.Response.Received().Redirect("/", false)
    } |> awaitValueTask

[<Fact>]
let ``POST "/redirect" redirect to "/" `` () =
    let ctx = Substitute.For<HttpContext>()
    let app = 
        POST >=> choose [ 
            route "/"         >=> text "Hello World"
            route "/redirect" >=> redirectTo true "/"
            setStatusCode 404 >=> text "Not found" ]

    ctx.Request.Method.ReturnsForAnyArgs "POST" |> ignore
    ctx.Request.Path.ReturnsForAnyArgs (PathString("/redirect")) |> ignore

    task {
        let! result = ctx |> app
    
        match result with
        | None     -> assertFail "It was expected that the request would be redirected" 
        | Some ctx -> ctx.Response.Received().Redirect("/", true)
    } |> awaitValueTask    <|MERGE_RESOLUTION|>--- conflicted
+++ resolved
@@ -20,12 +20,7 @@
 // Helper functions
 // ---------------------------------
 
-<<<<<<< HEAD
 let inline awaitValueTask (work:Task<_>) = work |> Async.AwaitTask |> Async.RunSynchronously 
-=======
-let awaitValueTask (work:ValueTask<'T>) = work.AsTask().Wait()
-
->>>>>>> dcf5f8bb
 let getStatusCode (ctx : HttpContext) =
     ctx.Response.StatusCode
 
@@ -611,7 +606,6 @@
     ctx.Response.Body <- new MemoryStream()
     let expected = "users"
 
-<<<<<<< HEAD
     let result = 
         ctx 
         |> app
@@ -622,17 +616,6 @@
     | Some ctx ->
         let body = getBody ctx
         Assert.Equal(expected, body)
-=======
-    task {
-        let! result = ctx |> app
-
-        match result with
-        | None -> assertFailf "Result was expected to be %s" expected
-        | Some ctx ->
-            let body = getBody ctx
-            Assert.Equal(expected, body)
-    } |> awaitValueTask          
->>>>>>> dcf5f8bb
 
 [<Fact>]
 let ``GET "/api/test" returns "test"`` () =
