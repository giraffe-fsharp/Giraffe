# ----------------------------------------------
# Generic functions
# ----------------------------------------------

function Test-IsWindows
{
    <#
        .DESCRIPTION
        Checks to see whether the current environment is Windows or not.

        .EXAMPLE
        if (Test-IsWindows) { Write-Host "Hello Windows" }
    #>

    [environment]::OSVersion.Platform -ne "Unix"
}

function Test-IsMonoInstalled
{
    <#
        .DESCRIPTION
        Checks to see whether the current environment has the Mono framework installed.

        .EXAMPLE
        if (Test-IsMonoInstalled) { Write-Host "Mono is available." }
    #>

    $result = Invoke-Cmd "mono --version" -Silent
    return $result.StartsWith("Mono JIT compiler version")
}

function Get-UbuntuVersion
{
    <#
        .DESCRIPTION
        Gets the Ubuntu version.

        .EXAMPLE
        $ubuntuVersion = Get-UbuntuVersion
    #>

    $version = Invoke-Cmd "lsb_release -r -s" -Silent
    return $version
}

function Invoke-UnsafeCmd (
    [string] $Cmd,
    [switch] $Silent)
{
    <#
        .DESCRIPTION
        Runs a shell or bash command, but doesn't throw an error if the command didn't exit with 0.

        .PARAMETER cmd
        The command to be executed.

        .EXAMPLE
        Invoke-Cmd -Cmd "dotnet new classlib"

        .NOTES
        Use this PowerShell command to execute any CLI commands which might not exit with 0 on a success.
    #>

    if (!($Silent.IsPresent)) { Write-Host $cmd -ForegroundColor DarkCyan }
    if (Test-IsWindows) { $cmd = "cmd.exe /C $cmd" }
    Invoke-Expression -Command $cmd
}

function Invoke-Cmd (
    [string] $Cmd,
    [switch] $Silent)
{
    <#
        .DESCRIPTION
        Runs a shell or bash command and throws an error if the command didn't exit with 0.

        .PARAMETER cmd
        The command to be executed.

        .EXAMPLE
        Invoke-Cmd -Cmd "dotnet new classlib"

        .NOTES
        Use this PowerShell command to execute any dotnet CLI commands in order to ensure that they behave the same way in the case of an error across different environments (Windows, OSX and Linux).
    #>

    if ($Silent.IsPresent) { Invoke-UnsafeCmd $cmd -Silent } else { Invoke-UnsafeCmd $cmd }
    if ($LastExitCode -ne 0) { Write-Error "An error occured when executing '$Cmd'."; return }
}

function Remove-OldBuildArtifacts
{
    <#
        .DESCRIPTION
        Deletes all the bin and obj folders from the current- and all sub directories.
    #>

    Write-Host "Deleting old build artifacts..." -ForegroundColor Magenta

    Get-ChildItem -Include "bin", "obj" -Recurse -Directory `
    | ForEach-Object {
        Write-Host "Removing folder $_" -ForegroundColor DarkGray
        Remove-Item $_ -Recurse -Force }
}

function Get-ProjectVersion ($projFile)
{
    <#
        .DESCRIPTION
        Gets the <Version> value of a .NET Core *.csproj, *.fsproj or *.vbproj file.

        .PARAMETER cmd
        The relative or absolute path to the .NET Core project file.
    #>

    [xml]$xml = Get-Content $projFile
    [string] $version = $xml.Project.PropertyGroup.Version
    $version
}

function Get-NuspecVersion ($nuspecFile)
{
    <#
        .DESCRIPTION
        Gets the <version> value of a .nuspec file.

        .PARAMETER cmd
        The relative or absolute path to the .nuspec file.
    #>

    [xml] $xml = Get-Content $nuspecFile
    [string] $version = $xml.package.metadata.version
    $version
}

function Test-CompareVersions ($version, [string]$gitTag)
{
    Write-Host "Matching version against git tag..." -ForegroundColor Magenta
    Write-Host "Project version: $version" -ForegroundColor Cyan
    Write-Host "Git tag version: $gitTag" -ForegroundColor Cyan

    if (!$gitTag.EndsWith($version))
    {
        Write-Error "Version and Git tag do not match."
    }
}

function Add-ToPathVariable ($path)
{
    if (Test-IsWindows)
    {
        $updatedPath = "$path;$env:Path"
        [Environment]::SetEnvironmentVariable("Path", $updatedPath, "Process")
        [Environment]::SetEnvironmentVariable("Path", $updatedPath, "User")
        [Environment]::SetEnvironmentVariable("Path", $updatedPath, "Machine")
    }
    else
    {
        $updatedPath = "$path`:$env:PATH"
        [Environment]::SetEnvironmentVariable("PATH", $updatedPath, "Process")
        [Environment]::SetEnvironmentVariable("PATH", $updatedPath, "User")
        [Environment]::SetEnvironmentVariable("PATH", $updatedPath, "Machine")
    }
}

# ----------------------------------------------
# .NET Core functions
# ----------------------------------------------

function Get-TargetFrameworks ($projFile)
{
    <#
        .DESCRIPTION
        Returns all target frameworks set up inside a specific .NET Core project file.

        .PARAMETER projFile
        The full or relative path to a .NET Core project file (*.csproj, *.fsproj, *.vbproj).

        .EXAMPLE
        Get-TargetFrameworks "MyProject.csproj"

        .NOTES
        This function will always return an array of target frameworks, even if only a single target framework was found in the project file.
    #>

    [xml]$proj = Get-Content $projFile

    if ($null -ne $proj.Project.PropertyGroup.TargetFrameworks) {
        ($proj.Project.PropertyGroup.TargetFrameworks).Split(";")
    }
    else { @($proj.Project.PropertyGroup.TargetFramework) }
}

function Get-NetCoreTargetFramework ($projFile)
{
    <#
        .DESCRIPTION
        Returns a single .NET Core framework which could be found among all configured target frameworks of a given .NET Core project file.

        .PARAMETER projFile
        The full or relative path to a .NET Core project file (*.csproj, *.fsproj, *.vbproj).

        .EXAMPLE
        Get-NetCoreTargetFramework "MyProject.csproj"

        .NOTES
        This function will always return the only netstandard*/netcoreapp* target framework which is set up as a target framework.
    #>

    Get-TargetFrameworks $projFile | Where-Object { $_ -like "netstandard*" -or $_ -like "netcoreapp*" }
}

function Invoke-DotNetCli ($cmd, $proj, $argv)
{
    # Currently dotnet test does not work for net461 on Linux/Mac
    # See: https://github.com/Microsoft/vstest/issues/1318

    if((!(Test-IsWindows) -and !(Test-IsMonoInstalled)) `
        -or (!(Test-IsWindows) -and ($cmd -eq "test")))
    {
        $fw = Get-NetCoreTargetFramework($proj)
        $argv = "-f $fw " + $argv
    }
    Invoke-Cmd "dotnet $cmd $proj $argv"
}

function dotnet-info                      { Invoke-Cmd "dotnet --info" -Silent }
function dotnet-version                   { Invoke-Cmd "dotnet --version" -Silent }
function dotnet-restore ($project, $argv) { Invoke-Cmd "dotnet restore $project $argv" }
function dotnet-build   ($project, $argv) { Invoke-DotNetCli -Cmd "build" -Proj $project -Argv $argv }
function dotnet-test    ($project, $argv) { Invoke-DotNetCli -Cmd "test"  -Proj $project -Argv $argv  }
function dotnet-run     ($project, $argv) { Invoke-Cmd "dotnet run --project $project $argv" }
function dotnet-pack    ($project, $argv) { Invoke-Cmd "dotnet pack $project $argv" }
function dotnet-publish ($project, $argv) { Invoke-Cmd "dotnet publish $project $argv" }

function Get-DotNetRuntimeVersion
{
    <#
        .DESCRIPTION
        Runs the dotnet --info command and extracts the .NET Core Runtime version number.

        .NOTES
        The .NET Core Runtime version can sometimes be useful for other dotnet CLI commands (e.g. dotnet xunit -fxversion ".NET Core Runtime version").
    #>

    $info = dotnet-info
    [System.Array]::Reverse($info)
    $version = $info | Where-Object { $_.Contains("Version")  } | Select-Object -First 1
    $version.Split(":")[1].Trim()
}

function Write-DotnetCoreVersions
{
    <#
        .DESCRIPTION
        Writes the .NET Core SDK and Runtime version to the current host.
    #>

    $sdkVersion     = dotnet-version
    $runtimeVersion = Get-DotNetRuntimeVersion
    Write-Host ".NET Core SDK version:      $sdkVersion" -ForegroundColor Cyan
    Write-Host ".NET Core Runtime version:  $runtimeVersion" -ForegroundColor Cyan
}

function Get-DesiredSdk
{
    <#
        .DESCRIPTION
        Gets the desired .NET Core SDK version from the global.json file.
    #>

    Get-Content "global.json" `
    | ConvertFrom-Json `
    | ForEach-Object { $_.sdk.version.ToString() }
}

function Get-NetCoreSdkFromWeb ($version)
{
    <#
        .DESCRIPTION
        Downloads the desired .NET Core SDK version from the internet and saves it under a temporary file name which will be returned by the function.

        .PARAMETER version
        The SDK version which should be downloaded.
    #>

    Write-Host "Downloading .NET Core SDK $version..."

    $os  = if (Test-IsWindows) { "windows" } else { "linux" }
    $ext = if (Test-IsWindows) { ".zip" } else { ".tar.gz" }
    $uri = "https://www.microsoft.com/net/download/thank-you/dotnet-sdk-$version-$os-x64-binaries"
    Write-Host "Finding download link..."

    $response = Invoke-WebRequest -Uri $uri

    $downloadLink =
        $response.Links `
            | Where-Object { $_.onclick -eq "recordManualDownload()" } `
            | Select-Object -Expand href

    Write-Host "Creating temporary file..."

    $tempFile  = [System.IO.Path]::GetTempFileName() + $ext

    $webClient = New-Object System.Net.WebClient
    $webClient.DownloadFile($downloadLink, $tempFile)

    Write-Host "Download finished. SDK has been saved to '$tempFile'."

    return $tempFile
}

function Install-NetCoreSdkFromArchive ($sdkArchivePath)
{
    <#
        .DESCRIPTION
        Extracts the zip archive which contains the .NET Core SDK and installs it in the current working directory under .dotnetsdk.

        .PARAMETER version
        The zip archive which contains the .NET Core SDK.
    #>

    if (Test-IsWindows)
    {
<<<<<<< HEAD
        $env:DOTNET_INSTALL_DIR = [System.IO.Path]::Combine($pwd, ".dotnetsdk")
        New-Item $env:DOTNET_INSTALL_DIR -ItemType Directory -Force | Out-Null
        Write-Host "Created folder '$env:DOTNET_INSTALL_DIR'."
        Expand-Archive -LiteralPath $sdkArchivePath -DestinationPath $env:DOTNET_INSTALL_DIR -Force
        Write-Host "Extracted '$sdkArchivePath' to folder '$env:DOTNET_INSTALL_DIR'."
        $updatedPath = "$env:DOTNET_INSTALL_DIR;$env:Path"
        [Environment]::SetEnvironmentVariable("Path", $updatedPath, "Process")
        [Environment]::SetEnvironmentVariable("Path", $updatedPath, "User")
        [Environment]::SetEnvironmentVariable("Path", $updatedPath, "Machine")
        Write-Host "Added '$dotnetInstallDir' to the Path environment variable:"
        Write-Host $env:Path
=======
        $dotnetInstallDir = [System.IO.Path]::Combine($pwd, ".dotnetsdk")
        New-Item $dotnetInstallDir -ItemType Directory -Force | Out-Null
        Write-Host "Created folder '$dotnetInstallDir'."
        Expand-Archive -LiteralPath $sdkArchivePath -DestinationPath $dotnetInstallDir -Force
        Write-Host "Extracted '$sdkArchivePath' to folder '$dotnetInstallDir'."
>>>>>>> e87d511f
    }
    else
    {
        $dotnetInstallDir = "$env:HOME/.dotnetsdk"
        Invoke-Cmd "mkdir -p $dotnetInstallDir"
        Write-Host "Created folder '$dotnetInstallDir'."
        Invoke-Cmd "tar -xf $sdkArchivePath -C $dotnetInstallDir"
        Write-Host "Extracted '$sdkArchivePath' to folder '$dotnetInstallDir'."
<<<<<<< HEAD
        $updatedPath = "$dotnetInstallDir`:$env:PATH"
        [Environment]::SetEnvironmentVariable("PATH", $updatedPath, "Process")
        [Environment]::SetEnvironmentVariable("PATH", $updatedPath, "User")
        [Environment]::SetEnvironmentVariable("PATH", $updatedPath, "Machine")
        Write-Host "Added '$dotnetInstallDir' to the PATH environment variable:"
        Write-Host $env:PATH
=======
>>>>>>> e87d511f
    }

    Add-ToPathVariable $dotnetInstallDir
    Write-Host "Added '$dotnetInstallDir' to the PATH environment variable:"
    Write-Host $env:PATH
}

function Install-NetCoreSdkForUbuntu ($ubuntuVersion, $sdkVersion)
{
    Invoke-Cmd "wget -q https://packages.microsoft.com/config/ubuntu/$ubuntuVersion/packages-microsoft-prod.deb"
    Invoke-Cmd "sudo dpkg -i packages-microsoft-prod.deb"
    Invoke-Cmd "sudo apt-get install apt-transport-https"
    Invoke-Cmd "sudo apt-get update"
    Invoke-Cmd "sudo apt-get -y install dotnet-sdk-$sdkVersion"
}

# ----------------------------------------------
# AppVeyor functions
# ----------------------------------------------

function Test-IsAppVeyorBuild                  { return ($env:APPVEYOR -eq $true) }
function Test-IsAppVeyorBuildTriggeredByGitTag { return ($env:APPVEYOR_REPO_TAG -eq $true) }
function Get-AppVeyorGitTag                    { return $env:APPVEYOR_REPO_TAG_NAME }

function Update-AppVeyorBuildVersion ($version)
{
    if (Test-IsAppVeyorBuild)
    {
        Write-Host "Updating AppVeyor build version..." -ForegroundColor Magenta
        $buildVersion = "$version-$env:APPVEYOR_BUILD_NUMBER"
        Write-Host "Setting AppVeyor build version to $buildVersion."
        Update-AppveyorBuild -Version $buildVersion
    }
}

# ----------------------------------------------
# Host Writing functions
# ----------------------------------------------

function Write-BuildHeader ($projectTitle)
{
    $header = "  $projectTitle  ";
    $bar = ""
    for ($i = 0; $i -lt $header.Length; $i++) { $bar += "-" }

    Write-Host ""
    Write-Host $bar -ForegroundColor DarkYellow
    Write-Host $header -ForegroundColor DarkYellow
    Write-Host $bar -ForegroundColor DarkYellow
    Write-Host ""
}

function Write-SuccessFooter ($msg)
{
    $footer = "  $msg  ";
    $bar = ""
    for ($i = 0; $i -lt $footer.Length; $i++) { $bar += "-" }

    Write-Host ""
    Write-Host $bar -ForegroundColor Green
    Write-Host $footer -ForegroundColor Green
    Write-Host $bar -ForegroundColor Green
    Write-Host ""
}<|MERGE_RESOLUTION|>--- conflicted
+++ resolved
@@ -322,25 +322,11 @@
 
     if (Test-IsWindows)
     {
-<<<<<<< HEAD
-        $env:DOTNET_INSTALL_DIR = [System.IO.Path]::Combine($pwd, ".dotnetsdk")
-        New-Item $env:DOTNET_INSTALL_DIR -ItemType Directory -Force | Out-Null
-        Write-Host "Created folder '$env:DOTNET_INSTALL_DIR'."
-        Expand-Archive -LiteralPath $sdkArchivePath -DestinationPath $env:DOTNET_INSTALL_DIR -Force
-        Write-Host "Extracted '$sdkArchivePath' to folder '$env:DOTNET_INSTALL_DIR'."
-        $updatedPath = "$env:DOTNET_INSTALL_DIR;$env:Path"
-        [Environment]::SetEnvironmentVariable("Path", $updatedPath, "Process")
-        [Environment]::SetEnvironmentVariable("Path", $updatedPath, "User")
-        [Environment]::SetEnvironmentVariable("Path", $updatedPath, "Machine")
-        Write-Host "Added '$dotnetInstallDir' to the Path environment variable:"
-        Write-Host $env:Path
-=======
         $dotnetInstallDir = [System.IO.Path]::Combine($pwd, ".dotnetsdk")
         New-Item $dotnetInstallDir -ItemType Directory -Force | Out-Null
         Write-Host "Created folder '$dotnetInstallDir'."
         Expand-Archive -LiteralPath $sdkArchivePath -DestinationPath $dotnetInstallDir -Force
         Write-Host "Extracted '$sdkArchivePath' to folder '$dotnetInstallDir'."
->>>>>>> e87d511f
     }
     else
     {
@@ -349,15 +335,6 @@
         Write-Host "Created folder '$dotnetInstallDir'."
         Invoke-Cmd "tar -xf $sdkArchivePath -C $dotnetInstallDir"
         Write-Host "Extracted '$sdkArchivePath' to folder '$dotnetInstallDir'."
-<<<<<<< HEAD
-        $updatedPath = "$dotnetInstallDir`:$env:PATH"
-        [Environment]::SetEnvironmentVariable("PATH", $updatedPath, "Process")
-        [Environment]::SetEnvironmentVariable("PATH", $updatedPath, "User")
-        [Environment]::SetEnvironmentVariable("PATH", $updatedPath, "Machine")
-        Write-Host "Added '$dotnetInstallDir' to the PATH environment variable:"
-        Write-Host $env:PATH
-=======
->>>>>>> e87d511f
     }
 
     Add-ToPathVariable $dotnetInstallDir
