namespace Giraffe.Serialization
open Microsoft.IO

// ---------------------------
// JSON
// ---------------------------

[<AutoOpen>]
module Json =
    open System
    open System.IO
    open System.Text
    open System.Threading.Tasks
    open Newtonsoft.Json
    open Newtonsoft.Json.Serialization
    open FSharp.Control.Tasks.V2.ContextInsensitive
    open Utf8Json
    let recyclableMemoryStreamManager = RecyclableMemoryStreamManager()
    /// **Description**
    ///
    /// Interface defining JSON serialization methods. Use this interface to customize JSON serialization in Giraffe.
    ///
    [<AllowNullLiteral>]
    type IJsonSerializer =
        abstract member SerializeToString<'T>      : 'T -> string
        abstract member SerializeToBytes<'T>       : 'T -> byte array
        abstract member SerializeToStreamAsync<'T> : 'T -> Stream -> Task

        abstract member Deserialize<'T>      : string -> 'T
        abstract member Deserialize<'T>      : byte[] -> 'T
        abstract member DeserializeAsync<'T> : Stream -> Task<'T>

    /// **Description**
    ///
    /// The `Utf8JsonSerializer` is the default `IJsonSerializer` in Giraffe.
    ///
    /// It uses `Utf8Json` as the underlying JSON serializer to (de-)serialize
    /// JSON content. [Utf8Json](https://github.com/neuecc/Utf8Json) is currently
    /// the fastest JSON serializer for .NET.
    ///
    type Utf8JsonSerializer (resolver : IJsonFormatterResolver) =

        static member DefaultResolver = Utf8Json.Resolvers.StandardResolver.CamelCase

        interface IJsonSerializer with
            member __.SerializeToString (x : 'T) =
                JsonSerializer.ToJsonString (x, resolver)

            member __.SerializeToBytes (x : 'T) =
                JsonSerializer.Serialize (x, resolver)

            member __.SerializeToStreamAsync (x : 'T) (stream : Stream) =
                JsonSerializer.SerializeAsync(stream, x, resolver)

            member __.Deserialize<'T> (json : string) : 'T =
                let bytes = Encoding.UTF8.GetBytes json
                JsonSerializer.Deserialize(bytes, resolver)

            member __.Deserialize<'T> (bytes : byte array) : 'T =
                JsonSerializer.Deserialize(bytes, resolver)

            member __.DeserializeAsync<'T> (stream : Stream) : Task<'T> =
                JsonSerializer.DeserializeAsync(stream, resolver)

    /// **Description**
    ///
    /// The previous default JSON serializer in Giraffe.
    ///
    /// The `NewtonsoftJsonSerializer` has been replaced by `Utf8JsonSerializer` as
    /// the default `IJsonSerializer` which has much better performance and supports
    /// true chunked transfer encoding.
    ///
    /// The `NewtonsoftJsonSerializer` remains available as an alternative JSON
    /// serializer which can be used to override the `Utf8JsonSerializer` for
    /// backwards compatibility.
    ///
    /// Serializes objects to camel cased JSON code.
    ///
    type NewtonsoftJsonSerializer (settings : JsonSerializerSettings) =
        let serializer = JsonSerializer.Create settings
        let utf8EncodingWithoutBom = UTF8Encoding(false)

        static member DefaultSettings =
            JsonSerializerSettings(
                ContractResolver = CamelCasePropertyNamesContractResolver())

        interface IJsonSerializer with
            member __.SerializeToString (x : 'T) =
                JsonConvert.SerializeObject(x, settings)

            member __.SerializeToBytes (x : 'T) =
                JsonConvert.SerializeObject(x, settings)
                |> Encoding.UTF8.GetBytes

            member __.SerializeToStreamAsync (x : 'T) (stream : Stream) =
                task {
<<<<<<< HEAD
                    use memoryStream = new MemoryStream()
                    use streamWriter = new StreamWriter(memoryStream, utf8EncodingWithoutBom)
=======
                    use memoryStream = recyclableMemoryStreamManager.GetStream()
                    use streamWriter = new StreamWriter(memoryStream, Utf8EncodingWithoutBom)
>>>>>>> 79a0d910
                    use jsonTextWriter = new JsonTextWriter(streamWriter)
                    serializer.Serialize(jsonTextWriter, x)
                    jsonTextWriter.Flush()
                    memoryStream.Seek(0L, SeekOrigin.Begin) |> ignore
<<<<<<< HEAD
                    do! memoryStream.CopyToAsync(stream)
=======
                    do! memoryStream.CopyToAsync(stream, 65536) 
>>>>>>> 79a0d910
                } :> Task

            member __.Deserialize<'T> (json : string) =
                JsonConvert.DeserializeObject<'T>(json, settings)

            member __.Deserialize<'T> (bytes : byte array) =
                let json = Encoding.UTF8.GetString bytes
                JsonConvert.DeserializeObject<'T>(json, settings)

            member __.DeserializeAsync<'T> (stream : Stream) =
                task {
                    use memoryStream = new MemoryStream()
                    do! stream.CopyToAsync(memoryStream)
                    memoryStream.Seek(0L, SeekOrigin.Begin) |> ignore
                    use streamReader = new StreamReader(memoryStream)
                    use jsonTextReader = new JsonTextReader(streamReader)
                    return serializer.Deserialize<'T>(jsonTextReader)
                }
// ---------------------------
// XML
// ---------------------------

[<AutoOpen>]
module Xml =
    open System.Text
    open System.IO
    open System.Xml
    open System.Xml.Serialization

    /// **Description**
    ///
    /// Interface defining XML serialization methods. Use this interface to customize XML serialization in Giraffe.
    ///
    [<AllowNullLiteral>]
    type IXmlSerializer =
        abstract member Serialize       : obj    -> byte array
        abstract member Deserialize<'T> : string -> 'T

    /// **Description**
    ///
    /// Default XML serializer in Giraffe.
    ///
    /// Serializes objects to UTF8 encoded indented XML code.
    ///
    type DefaultXmlSerializer (settings : XmlWriterSettings) =
        static member DefaultSettings =
            XmlWriterSettings(
                Encoding           = Encoding.UTF8,
                Indent             = true,
                OmitXmlDeclaration = false
            )

        interface IXmlSerializer with
            member __.Serialize (o : obj) =
                use stream = new MemoryStream()
                use writer = XmlWriter.Create(stream, settings)
                let serializer = XmlSerializer(o.GetType())
                serializer.Serialize(writer, o)
                stream.ToArray()

            member __.Deserialize<'T> (xml : string) =
                let serializer = XmlSerializer(typeof<'T>)
                use reader = new StringReader(xml)
                serializer.Deserialize reader :?> 'T<|MERGE_RESOLUTION|>--- conflicted
+++ resolved
@@ -94,22 +94,12 @@
 
             member __.SerializeToStreamAsync (x : 'T) (stream : Stream) =
                 task {
-<<<<<<< HEAD
-                    use memoryStream = new MemoryStream()
-                    use streamWriter = new StreamWriter(memoryStream, utf8EncodingWithoutBom)
-=======
                     use memoryStream = recyclableMemoryStreamManager.GetStream()
-                    use streamWriter = new StreamWriter(memoryStream, Utf8EncodingWithoutBom)
->>>>>>> 79a0d910
                     use jsonTextWriter = new JsonTextWriter(streamWriter)
                     serializer.Serialize(jsonTextWriter, x)
                     jsonTextWriter.Flush()
                     memoryStream.Seek(0L, SeekOrigin.Begin) |> ignore
-<<<<<<< HEAD
-                    do! memoryStream.CopyToAsync(stream)
-=======
                     do! memoryStream.CopyToAsync(stream, 65536) 
->>>>>>> 79a0d910
                 } :> Task
 
             member __.Deserialize<'T> (json : string) =
