namespace Giraffe.Serialization

open System.Reflection
open Microsoft.FSharp.Reflection
open Microsoft.IO

// ---------------------------
// JSON
// ---------------------------

[<AutoOpen>]
module Json =
    open System
    open System.IO
    open System.Text
    open System.Threading.Tasks
    open Newtonsoft.Json
    open Newtonsoft.Json.Serialization
    open FSharp.Control.Tasks.V2.ContextInsensitive
    open Utf8Json

    let recyclableMemoryStreamManager = RecyclableMemoryStreamManager()

    /// <summary>
    ///  Interface defining JSON serialization methods. Use this interface to customize JSON serialization in Giraffe.
    /// </summary>
    [<AllowNullLiteral>]
    type IJsonSerializer =
        abstract member SerializeToString<'T>      : 'T -> string
        abstract member SerializeToBytes<'T>       : 'T -> byte array
        abstract member SerializeToStreamAsync<'T> : 'T -> Stream -> Task

        abstract member Deserialize<'T>      : string -> 'T
        abstract member Deserialize<'T>      : byte[] -> 'T
        abstract member DeserializeAsync<'T> : Stream -> Task<'T>
        abstract member TryDeserializeAsync<'T> : Stream -> Task<Result<'T, string>>

    /// <summary>
    /// <see cref="Utf8JsonSerializer" /> is an alternative serializer with
    /// great performance and supports true chunked transfer encoding.
    ///
    /// It uses Utf8Json as the underlying JSON serializer to (de-)serialize
    /// JSON content. Utf8Json is currently
    /// the fastest JSON serializer for .NET.
    /// </summary>
    /// <remarks>https://github.com/neuecc/Utf8Json</remarks>
    type Utf8JsonSerializer (resolver : IJsonFormatterResolver) =

        static member DefaultResolver = Utf8Json.Resolvers.StandardResolver.CamelCase

        interface IJsonSerializer with
            member __.SerializeToString (x : 'T) =
                JsonSerializer.ToJsonString (x, resolver)

            member __.SerializeToBytes (x : 'T) =
                JsonSerializer.Serialize (x, resolver)

            member __.SerializeToStreamAsync (x : 'T) (stream : Stream) =
                JsonSerializer.SerializeAsync(stream, x, resolver)

            member __.Deserialize<'T> (json : string) : 'T =
                let bytes = Encoding.UTF8.GetBytes json
                JsonSerializer.Deserialize(bytes, resolver)

            member __.Deserialize<'T> (bytes : byte array) : 'T =
                JsonSerializer.Deserialize(bytes, resolver)

            member __.DeserializeAsync<'T> (stream : Stream) : Task<'T> =
                JsonSerializer.DeserializeAsync(stream, resolver)
                
            member __.TryDeserializeAsync<'T> (stream : Stream) : Task<Result<'T, string>> =
                raise (NotImplementedException("Not implemented"))
    
    type private RequireObjectPropertiesContractResolver() =
        inherit CamelCasePropertyNamesContractResolver()

        override x.CreateObjectContract(objectType : Type) = 
            let contract = base.CreateObjectContract(objectType)
            contract.ItemRequired <- System.Nullable<Required>(Required.Always);
            contract

        override x.CreateProperty(memberInfo : MemberInfo, memberSerialization : MemberSerialization) =
            let jsonProperty = base.CreateProperty(memberInfo, memberSerialization);
            // https://stackoverflow.com/questions/20696262/reflection-to-find-out-if-property-is-of-option-type
            let isOption =
                jsonProperty.PropertyType.IsGenericType &&
                jsonProperty.PropertyType.GetGenericTypeDefinition() = typedefof<Option<_>>
            if isOption then (
                jsonProperty.Required <- Required.Default        
                jsonProperty.NullValueHandling <- System.Nullable<NullValueHandling>(NullValueHandling.Ignore)
            )
            jsonProperty
    type private OptionConverter() =
        inherit JsonConverter()
        
        override x.CanConvert (t) =
            t.IsGenericType && t.GetGenericTypeDefinition() = typedefof<option<_>>

        override x.WriteJson(writer, value, serializer) =
            let value =
                if value = null then
                    null
                else
                    let _, fields = FSharpValue.GetUnionFields(value, value.GetType())
                    fields |> Array.exactlyOne
            serializer.Serialize(writer, value)

        override x.ReadJson(reader, t, existingValue, serializer) =
            let innerType = t.GetGenericArguments() |> Array.exactlyOne
            let innerType =
                if innerType.IsValueType then
                    (typedefof<Nullable<_>>).MakeGenericType([|innerType|])
                else
                    innerType
            let value = serializer.Deserialize(reader, innerType)
            let cases = FSharpType.GetUnionCases(t)
            if value = null then
                FSharpValue.MakeUnion(cases.[0], [||])
            else
                FSharpValue.MakeUnion(cases.[1], [|value|])
    
    let private copyProperties<'T when 'T : (new : unit -> 'T)> (source : 'T) : 'T =
        let destination = new 'T()
            
        typeof<'T>.GetProperties()
        |> Seq.filter(fun x -> x.CanRead && x.CanWrite)
        |> Seq.iter(fun x -> x.SetValue(destination, x.GetValue(source)))
            
        destination

    /// <summary>
    ///
    /// Default JSON serializer in Giraffe.
    ///
    /// Serializes objects to camel cased JSON code.
    /// </summary>
    type NewtonsoftJsonSerializer (settings : JsonSerializerSettings) =
        let serializer = JsonSerializer.Create settings
<<<<<<< HEAD
        let optionConvertingSerializer =
            let settings = copyProperties settings
            settings.Converters.Add(OptionConverter())
            settings.ContractResolver <- RequireObjectPropertiesContractResolver()
            JsonSerializer.Create settings
        let Utf8EncodingWithoutBom = new UTF8Encoding(false)
=======
        let Utf8EncodingWithoutBom = UTF8Encoding(false)
>>>>>>> 1f753a0a

        static member DefaultSettings =
            JsonSerializerSettings(
                ContractResolver = CamelCasePropertyNamesContractResolver())

        interface IJsonSerializer with
            member __.SerializeToString (x : 'T) =
                JsonConvert.SerializeObject(x, settings)

            member __.SerializeToBytes (x : 'T) =
                JsonConvert.SerializeObject(x, settings)
                |> Encoding.UTF8.GetBytes

            member __.SerializeToStreamAsync (x : 'T) (stream : Stream) =
                task {
                    use memoryStream = recyclableMemoryStreamManager.GetStream()
                    use streamWriter = new StreamWriter(memoryStream, Utf8EncodingWithoutBom)
                    use jsonTextWriter = new JsonTextWriter(streamWriter)
                    serializer.Serialize(jsonTextWriter, x)
                    jsonTextWriter.Flush()
                    memoryStream.Seek(0L, SeekOrigin.Begin) |> ignore
                    do! memoryStream.CopyToAsync(stream, 65536)
                } :> Task

            member __.Deserialize<'T> (json : string) =
                JsonConvert.DeserializeObject<'T>(json, settings)

            member __.Deserialize<'T> (bytes : byte array) =
                let json = Encoding.UTF8.GetString bytes
                JsonConvert.DeserializeObject<'T>(json, settings)

            member __.DeserializeAsync<'T> (stream : Stream) =
                task {
                    use memoryStream = new MemoryStream()
                    do! stream.CopyToAsync(memoryStream)
                    memoryStream.Seek(0L, SeekOrigin.Begin) |> ignore
                    use streamReader = new StreamReader(memoryStream)
                    use jsonTextReader = new JsonTextReader(streamReader)
                    return serializer.Deserialize<'T>(jsonTextReader)
                }
                
            member __.TryDeserializeAsync<'T> (stream : Stream) : Task<Result<'T, string>> =
                task {
                    use memoryStream = new MemoryStream()
                    do! stream.CopyToAsync(memoryStream)
                    memoryStream.Seek(0L, SeekOrigin.Begin) |> ignore
                    use streamReader = new StreamReader(memoryStream)
                    use jsonTextReader = new JsonTextReader(streamReader)
                    let thing =
                        try
                            Ok(optionConvertingSerializer.Deserialize<'T>(jsonTextReader))
                        with
                        | :? JsonSerializationException as ex ->
                            Error(ex.Message)
                    return thing
                }

    open System.Text.Json

    /// <summary>
    ///
    /// <see cref="SystemTextJsonSerializer" /> is an alternaive <see cref="IJsonSerializer"/> in Giraffe.
    ///
    /// It uses <see cref="System.Text.Json"/> as the underlying JSON serializer to (de-)serialize
    /// JSON content. For support of F# unions and records, look at https://github.com/Tarmil/FSharp.SystemTextJson
    /// which plugs into this serializer.
    /// </summary>
    type SystemTextJsonSerializer (options: JsonSerializerOptions) =

        static member DefaultOptions =
           JsonSerializerOptions(
               PropertyNamingPolicy = JsonNamingPolicy.CamelCase
           )

        interface IJsonSerializer with
            member __.SerializeToString (x : 'T) =
                JsonSerializer.Serialize(x,  options)

            member __.SerializeToBytes (x : 'T) =
                JsonSerializer.SerializeToUtf8Bytes(x, options)

            member __.SerializeToStreamAsync (x : 'T) (stream : Stream) =
                JsonSerializer.SerializeAsync(stream, x, options)

            member __.Deserialize<'T> (json : string) : 'T =
                JsonSerializer.Deserialize<'T>(json, options)

            member __.Deserialize<'T> (bytes : byte array) : 'T =
                JsonSerializer.Deserialize<'T>(Span<_>.op_Implicit(bytes.AsSpan()), options)

            member __.DeserializeAsync<'T> (stream : Stream) : Task<'T> =
                JsonSerializer.DeserializeAsync<'T>(stream, options).AsTask()
                
            member __.TryDeserializeAsync<'T> (stream : Stream) : Task<Result<'T, string>> =
                raise (NotImplementedException("Not implemented"))

// ---------------------------
// XML
// ---------------------------

[<AutoOpen>]
module Xml =
    open System.Text
    open System.IO
    open System.Xml
    open System.Xml.Serialization

    /// <summary>
    /// Interface defining XML serialization methods. Use this interface to customize XML serialization in Giraffe.
    /// </summary>
    [<AllowNullLiteral>]
    type IXmlSerializer =
        abstract member Serialize       : obj    -> byte array
        abstract member Deserialize<'T> : string -> 'T

    /// <summary>
    /// Default XML serializer in Giraffe.
    ///
    /// Serializes objects to UTF8 encoded indented XML code.
    /// </summary>
    type DefaultXmlSerializer (settings : XmlWriterSettings) =
        static member DefaultSettings =
            XmlWriterSettings(
                Encoding           = Encoding.UTF8,
                Indent             = true,
                OmitXmlDeclaration = false
            )

        interface IXmlSerializer with
            member __.Serialize (o : obj) =
                use stream = new MemoryStream()
                use writer = XmlWriter.Create(stream, settings)
                let serializer = XmlSerializer(o.GetType())
                serializer.Serialize(writer, o)
                stream.ToArray()

            member __.Deserialize<'T> (xml : string) =
                let serializer = XmlSerializer(typeof<'T>)
                use reader = new StringReader(xml)
                serializer.Deserialize reader :?> 'T<|MERGE_RESOLUTION|>--- conflicted
+++ resolved
@@ -136,16 +136,12 @@
     /// </summary>
     type NewtonsoftJsonSerializer (settings : JsonSerializerSettings) =
         let serializer = JsonSerializer.Create settings
-<<<<<<< HEAD
         let optionConvertingSerializer =
             let settings = copyProperties settings
             settings.Converters.Add(OptionConverter())
             settings.ContractResolver <- RequireObjectPropertiesContractResolver()
             JsonSerializer.Create settings
         let Utf8EncodingWithoutBom = new UTF8Encoding(false)
-=======
-        let Utf8EncodingWithoutBom = UTF8Encoding(false)
->>>>>>> 1f753a0a
 
         static member DefaultSettings =
             JsonSerializerSettings(
