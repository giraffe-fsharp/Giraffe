--- conflicted
+++ resolved
@@ -5,12 +5,7 @@
 open System.Threading.Tasks
 open System.Xml.Serialization
 open Newtonsoft.Json
-<<<<<<< HEAD
-open Giraffe.AsyncTask
-
-=======
 open Giraffe.ValueTask
->>>>>>> 28c1e360
 
 /// ---------------------------
 /// Helper functions
@@ -21,11 +16,7 @@
 let inline strOption (str : string) =
     if String.IsNullOrEmpty str then None else Some str
 
-<<<<<<< HEAD
-let readFileAsString (filePath : string) =
-=======
 let readFileAsString (filePath : string) : ValueTask<_> =
->>>>>>> 28c1e360
     task {
         use stream = new FileStream(filePath, FileMode.Open)
         use reader = new StreamReader(stream)
