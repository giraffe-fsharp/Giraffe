--- conflicted
+++ resolved
@@ -1,14 +1,8 @@
 namespace Giraffe
 
-<<<<<<< HEAD
-/// ---------------------------
-/// Common helper functions
-/// ---------------------------
-=======
 // ---------------------------
-// Helper functions
+// Common helper functions
 // ---------------------------
->>>>>>> c331ee27
 
 module Common =
     open System
@@ -26,15 +20,9 @@
             return! reader.ReadToEndAsync()
         }
 
-<<<<<<< HEAD
-/// ---------------------------
-/// Useful computation expressions
-/// ---------------------------
-=======
 // ---------------------------
-// Serializers
+// Useful computation expressions
 // ---------------------------
->>>>>>> c331ee27
 
 module ComputationExpressions =
 
