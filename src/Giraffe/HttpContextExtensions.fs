--- conflicted
+++ resolved
@@ -46,47 +46,28 @@
     /// Model binding
     /// ---------------------------
 
-<<<<<<< HEAD
-    member this.ReadBodyFromRequest() =
-=======
     member this.ReadBodyFromRequest() : ValueTask<_> =
->>>>>>> 28c1e360
         task {
             let body = this.Request.Body
             use reader = new StreamReader(body, true)
             return! reader.ReadToEndAsync()
         }
 
-<<<<<<< HEAD
-    member this.BindJson<'T>() =
-=======
     member this.BindJson<'T>() : ValueTask<_> =
->>>>>>> 28c1e360
         task {
             let! body = this.ReadBodyFromRequest()
             return deserializeJson<'T> body
         }
 
-<<<<<<< HEAD
-    member this.BindXml<'T>() =
-=======
     member this.BindXml<'T>() : ValueTask<_> =
->>>>>>> 28c1e360
         task {
             let! body = this.ReadBodyFromRequest()
             return deserializeXml<'T> body
         }
 
-<<<<<<< HEAD
-    member this.BindForm<'T>() =
-        task {
-            let! form  = this.Request.ReadFormAsync() 
-            let iform = form :> IFormCollection
-=======
     member this.BindForm<'T>() : ValueTask<_> =
         task {
             let! (form:IFormCollection) = this.Request.ReadFormAsync()
->>>>>>> 28c1e360
             let obj   = Activator.CreateInstance<'T>()
             let props = obj.GetType().GetProperties(BindingFlags.Instance ||| BindingFlags.Public)
             props
@@ -101,11 +82,7 @@
             return obj
         }
 
-<<<<<<< HEAD
-    member this.BindQueryString<'T>() =
-=======
     member this.BindQueryString<'T>() : ValueTask<_> =
->>>>>>> 28c1e360
         task {
             let query = this.Request.Query
             let obj   = Activator.CreateInstance<'T>()
@@ -148,11 +125,7 @@
             return obj
         }
 
-<<<<<<< HEAD
-    member this.BindModel<'T>() =
-=======
     member this.BindModel<'T>() : ValueTask<_> =
->>>>>>> 28c1e360
         task {
             let method = this.Request.Method
             return!
