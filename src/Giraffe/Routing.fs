--- conflicted
+++ resolved
@@ -1,26 +1,9 @@
-<<<<<<< HEAD
-[<AutoOpen>]
-module Giraffe.Routing
-
-open System
-open System.Collections.Generic
-open System.Text.RegularExpressions
-open Microsoft.AspNetCore.Http
-open Microsoft.Extensions.Primitives
-open FSharp.Control.Tasks.Builders
-open Giraffe.FormatExpressions
-
-// ---------------------------
-// Private sub route helper functions
-// ---------------------------
-=======
 namespace Giraffe
->>>>>>> cb59038f
 
 [<RequireQualifiedAccess>]
 module SubRouting =
     open Microsoft.AspNetCore.Http
-    open FSharp.Control.Tasks.V2.ContextInsensitive
+    open FSharp.Control.Tasks.Builders
 
     [<Literal>]
     let private RouteKey = "giraffe_route"
