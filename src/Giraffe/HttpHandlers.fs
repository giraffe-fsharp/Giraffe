module Giraffe.HttpHandlers

open System
open System.Text
open System.Threading.Tasks
open System.Collections.Generic
open System.Threading.Tasks
open Microsoft.AspNetCore.Http
open Microsoft.AspNetCore.Hosting
open Microsoft.Extensions.Primitives
open Microsoft.Extensions.Logging
open Microsoft.Extensions.DependencyInjection
open Microsoft.AspNetCore.Mvc.Razor
open Microsoft.AspNetCore.Mvc.ViewFeatures
open FSharp.Core.Printf
open DotLiquid
open Giraffe.Task
open Giraffe.Common
open Giraffe.FormatExpressions
open Giraffe.HttpContextExtensions
open Giraffe.RazorEngine
open Giraffe.HtmlEngine


type HttpHandlerResult = Task<HttpContext option>

//result of any handler
type HttpHandler = HttpContext -> HttpHandlerResult

type ErrorHandler = exn -> ILogger -> HttpHandler

/// ---------------------------
/// Globally useful functions
/// ---------------------------

let inline warbler f a = f a a

/// ---------------------------
/// Sub route helper functions
/// ---------------------------

[<Literal>]
let private RouteKey = "giraffe_route"

let private getSavedSubPath (ctx : HttpContext) =
    if ctx.Items.ContainsKey RouteKey
    then ctx.Items.Item RouteKey |> string |> strOption 
    else None

let private getPath (ctx : HttpContext) =
    match getSavedSubPath ctx with
    | Some p -> ctx.Request.Path.ToString().[p.Length..]
    | None   -> ctx.Request.Path.ToString()

let private handlerWithRootedPath (path : string) (handler : HttpHandler) = 
    fun (ctx : HttpContext) ->
        task {
            let savedSubPath = getSavedSubPath ctx
            try
                ctx.Items.Item RouteKey <- ((savedSubPath |> Option.defaultValue "") + path)
                return! handler ctx
            finally
                match savedSubPath with
                | Some savedSubPath -> ctx.Items.Item RouteKey <- savedSubPath
                | None              -> ctx.Items.Remove RouteKey |> ignore
        }

/// ---------------------------
/// Default HttpHandlers
/// ---------------------------

/// Adapts a HttpHandler function to accept a HttpHandlerResult.
/// If the HttpHandlerResult returns Some HttpContext, then it will proceed
/// to the handler, otherwise short circuit and return None as the result.
/// If the response has already been written in the resulting HttpContext,
/// then it will skip the HttpHandler as well.
let bind (handler : HttpHandler) =
    fun (result : HttpHandlerResult) ->
        task {
            let! ctx = result
            match ctx with
            | None   -> return None
            | Some c ->
                match c.Response.HasStarted with
                | true  -> return  Some c
                | false -> return! handler c
        }

/// Combines two HttpHandler functions into one.
let compose (handler : HttpHandler) (handler2 : HttpHandler) =
    fun (ctx : HttpContext) ->
        handler ctx |> bind handler2

/// Adapts a HttpHandler function to accept a HttpHandlerResult.
/// See bind for more information.
let (>>=) = bind

/// Combines two HttpHandler functions into one.
/// See bind for more information.
let (>=>) = compose

/// Iterates through a list of HttpHandler functions and returns the
/// result of the first HttpHandler which outcome is Some HttpContext
let rec choose (handlers : HttpHandler list) =
    fun (ctx : HttpContext) ->
        task {
            match handlers with
            | []              -> return None
            | handler :: tail ->
                let! result = handler ctx
                match result with
                | Some c -> return Some c
                | None   -> return! choose tail ctx
        }


/// Filters an incoming HTTP request based on the HTTP verb
let httpVerb (verb : string) : HttpHandler =
    fun (ctx : HttpContext) ->
        if ctx.Request.Method.Equals verb
        then Some ctx
        else None
        |> Task.FromResult

let GET    : HttpHandler = httpVerb "GET"
let POST   : HttpHandler = httpVerb "POST"
let PUT    : HttpHandler = httpVerb "PUT"
let PATCH  : HttpHandler = httpVerb "PATCH"
let DELETE : HttpHandler = httpVerb "DELETE"

/// Filters an incoming HTTP request based on the accepted
/// mime types of the client.
let mustAccept (mimeTypes : string list) : HttpHandler=
    fun (ctx : HttpContext) ->
        let headers = ctx.Request.GetTypedHeaders()
        headers.Accept
        |> Seq.map    (fun h -> h.ToString())
        |> Seq.exists (fun h -> mimeTypes |> Seq.contains h)
        |> function
            | true  -> Some ctx
            | false -> None
            |> Task.FromResult 

/// Challenges the client to authenticate with a given authentication scheme.
let challenge (authScheme : string) : HttpHandler =
    fun (ctx : HttpContext) ->
        task {
            let auth = ctx.Authentication
<<<<<<< HEAD
            do! auth.ChallengeAsync authScheme |> awaitTask
=======
            do! auth.ChallengeAsync authScheme |> taskMap
>>>>>>> dcf5f8bb
            return Some ctx
        }

/// Signs off the current user.
let signOff (authScheme : string) =
    fun (ctx : HttpContext) ->
        task {
            let auth = ctx.Authentication
<<<<<<< HEAD
            do! auth.SignOutAsync authScheme |> awaitTask
=======
            do! auth.SignOutAsync authScheme |> taskMap
>>>>>>> dcf5f8bb
            return Some ctx
        }

/// Validates if a user is authenticated.
/// If not it will proceed with the authFailedHandler.
let requiresAuthentication (authFailedHandler : HttpHandler) : HttpHandler =
    fun (ctx : HttpContext) ->
        let user = ctx.User
        if isNotNull user && user.Identity.IsAuthenticated
        then Task.FromResult(Some ctx)
        else authFailedHandler ctx

/// Validates if a user is in a specific role.
/// If not it will proceed with the authFailedHandler.
let requiresRole (role : string) (authFailedHandler : HttpHandler) : HttpHandler =
    fun (ctx : HttpContext) ->
        let user = ctx.User
        if user.IsInRole role
        then Task.FromResult(Some ctx)
        else authFailedHandler ctx

/// Validates if a user has at least one of the specified roles.
/// If not it will proceed with the authFailedHandler.
let requiresRoleOf (roles : string list) (authFailedHandler : HttpHandler) : HttpHandler =
    fun (ctx : HttpContext) ->
        let user = ctx.User
        roles
        |> List.exists user.IsInRole 
        |> function
            | true  -> Task.FromResult (Some ctx)
            | false -> authFailedHandler ctx

/// Attempts to clear the current HttpResponse object.
/// This can be useful inside an error handler when the response
/// needs to be overwritten in the case of a failure.
let clearResponse : HttpHandler =
    fun ctx ->
        ctx.Response.Clear()
        Task.FromResult(Some ctx)

/// Filters an incoming HTTP request based on the request path (case sensitive).
let route (path : string) =
    fun (ctx : HttpContext) ->
        if (getPath ctx).Equals path
        then Some ctx
        else None
        |> Task.FromResult

/// Filters an incoming HTTP request based on the request path (case sensitive).
/// The arguments from the format string will be automatically resolved when the
/// route matches and subsequently passed into the supplied routeHandler.
let routef (path : StringFormat<_, 'T>) (routeHandler : 'T -> HttpHandler) : HttpHandler =
    fun (ctx : HttpContext) ->
        tryMatchInput path (getPath ctx) false
        |> function
            | None      -> Task.FromResult(None)
            | Some args -> routeHandler args ctx

/// Filters an incoming HTTP request based on the request path (case insensitive).
let routeCi (path : string) : HttpHandler =
    fun (ctx : HttpContext) ->
        if String.Equals(getPath ctx, path, StringComparison.CurrentCultureIgnoreCase)
        then Some ctx
        else None
        |> Task.FromResult

/// Filters an incoming HTTP request based on the request path (case insensitive).
/// The arguments from the format string will be automatically resolved when the
/// route matches and subsequently passed into the supplied routeHandler.
let routeCif (path : StringFormat<_, 'T>) (routeHandler : 'T -> HttpHandler) : HttpHandler =
    fun (ctx : HttpContext) ->
        tryMatchInput path (getPath ctx) true
        |> function
            | None      -> Task.FromResult  None
            | Some args -> routeHandler args ctx

/// Filters an incoming HTTP request based on the beginning of the request path (case sensitive).
let routeStartsWith (subPath : string) : HttpHandler =
    fun (ctx : HttpContext) ->
        if (getPath ctx).StartsWith subPath 
        then Some ctx
        else None
        |> Task.FromResult 

/// Filters an incoming HTTP request based on the beginning of the request path (case insensitive).
let routeStartsWithCi (subPath : string) : HttpHandler =
    fun (ctx : HttpContext) ->
        if (getPath ctx).StartsWith(subPath, StringComparison.CurrentCultureIgnoreCase) 
        then Some ctx
        else None
        |> Task.FromResult 

/// Filters an incoming HTTP request based on a part of the request path (case sensitive).
/// Subsequent route handlers inside the given handler function should omit the already validated path.
let subRoute (path : string) (handler : HttpHandler) : HttpHandler =
    routeStartsWith path >=>
    handlerWithRootedPath path handler

/// Filters an incoming HTTP request based on a part of the request path (case insensitive).
/// Subsequent route handlers inside the given handler function should omit the already validated path.
let subRouteCi (path : string) (handler : HttpHandler) : HttpHandler =
    routeStartsWithCi path >=>
    handlerWithRootedPath path handler


/// Sets the HTTP response status code.
let setStatusCode (statusCode : int) : HttpHandler =
    fun (ctx : HttpContext) ->
        task {
            ctx.Response.StatusCode <- statusCode
            return Some ctx
        }

/// Sets a HTTP header in the HTTP response.
let setHttpHeader (key : string) (value : obj) : HttpHandler =
    fun (ctx : HttpContext) -> 
        task {
            ctx.Response.Headers.[key] <- StringValues(value.ToString())
            return Some ctx
        }

/// Writes to the body of the HTTP response and sets the HTTP header Content-Length accordingly.
let setBody (bytes : byte array) : HttpHandler =
    fun (ctx : HttpContext) ->
        task {            
            ctx.Response.Headers.["Content-Length"] <- StringValues(bytes.Length.ToString())
<<<<<<< HEAD
            do! ctx.Response.Body.WriteAsync(bytes, 0, bytes.Length) |> awaitTask
=======
            do! ctx.Response.Body.WriteAsync(bytes, 0, bytes.Length) |> taskMap
>>>>>>> dcf5f8bb
            return Some ctx
        }

/// Writes a string to the body of the HTTP response and sets the HTTP header Content-Length accordingly.
let setBodyAsString (str : string) : HttpHandler =
    Encoding.UTF8.GetBytes str
    |> setBody

/// Writes a string to the body of the HTTP response.
/// It also sets the HTTP header Content-Type: text/plain and sets the Content-Length header accordingly.
let text (str : string) : HttpHandler =
    setHttpHeader "Content-Type" "text/plain"
    >=> setBodyAsString str

/// Serializes an object to JSON and writes it to the body of the HTTP response.
/// It also sets the HTTP header Content-Type: application/json and sets the Content-Length header accordingly.
let json (dataObj : obj) : HttpHandler =
    setHttpHeader "Content-Type" "application/json"
    >=> setBodyAsString (serializeJson dataObj)

/// Serializes an object to XML and writes it to the body of the HTTP response.
/// It also sets the HTTP header Content-Type: application/xml and sets the Content-Length header accordingly.
let xml (dataObj : obj) : HttpHandler =
    setHttpHeader "Content-Type" "application/xml"
    >=> setBody (serializeXml dataObj)

/// Reads a HTML file from disk and writes its contents to the body of the HTTP response
/// with a Content-Type of text/html.
let htmlFile (relativeFilePath : string) =
    fun (ctx : HttpContext) ->
        task {
            let env = ctx.GetService<IHostingEnvironment>()
            let filePath = env.ContentRootPath + relativeFilePath
            let! html = readFileAsString filePath
            return!
                ctx
                |> (setHttpHeader "Content-Type" "text/html"
                >=> setBodyAsString html)
        }

/// Renders a model and a template with the DotLiquid template engine and sets the HTTP response
/// with the compiled output as well as the Content-Type HTTP header to the given value.
let dotLiquid (contentType : string) (template : string) (model : obj) : HttpHandler =
    let view = Template.Parse template
    setHttpHeader "Content-Type" contentType
    >=> (model
        |> Hash.FromAnonymousObject
        |> view.Render
        |> setBodyAsString)

/// Reads a dotLiquid template file from disk and compiles it with the given model and sets
/// the compiled output as well as the given contentType as the HTTP reponse.
let dotLiquidTemplate (contentType : string) (templatePath : string) (model : obj) = 
    fun (ctx : HttpContext) ->
        task {
            let env = ctx.GetService<IHostingEnvironment>()
            let templatePath = env.ContentRootPath + templatePath
            let! template = readFileAsString templatePath
            return! dotLiquid contentType template model ctx
        }

/// Reads a dotLiquid template file from disk and compiles it with the given model and sets
/// the compiled output as the HTTP reponse with a Content-Type of text/html.
let dotLiquidHtmlView (templatePath : string) (model : obj) : HttpHandler =
    dotLiquidTemplate "text/html" templatePath model

/// Reads a razor view from disk and compiles it with the given model and sets
/// the compiled output as the HTTP reponse with the given contentType.
let razorView (contentType : string) (viewName : string) (model : 'T) : HttpHandler =
    fun (ctx : HttpContext) ->
        task {
            let engine = ctx.GetService<IRazorViewEngine>()
            let tempDataProvider = ctx.GetService<ITempDataProvider>()
            let! result = renderRazorView engine tempDataProvider ctx viewName model
            match result with
            | Error msg -> return (failwith msg)
            | Ok output ->
                return! ctx |> (setHttpHeader "Content-Type" contentType >=> setBodyAsString output) 
        }

/// Reads a razor view from disk and compiles it with the given model and sets
/// the compiled output as the HTTP reponse with a Content-Type of text/html.
let razorHtmlView (viewName : string) (model : 'T) : HttpHandler =
    razorView "text/html" viewName model

/// Uses the Giraffe.HtmlEngine to compile and render a HTML Document from
/// a given HtmlNode. The HTTP response is of Content-Type text/html.
let renderHtml (document: HtmlNode) : HttpHandler =
    fun (ctx : HttpContext) ->
        let htmlHandler =
            document
            |> renderHtmlDocument
            |> setBodyAsString
        ctx |> (setHttpHeader "Content-Type" "text/html" >=> htmlHandler)

/// Checks the HTTP Accept header of the request and determines the most appropriate
/// response type from a given set of negotiationRules. If the Accept header cannot be
/// matched with a supported media type then it will invoke the unacceptableHandler.
///
/// The negotiationRules must be a dictionary of supported media types with a matching
/// HttpHandler which can serve that particular media type.
///
/// Example:
/// let negotiationRules = dict [ "application/json", json; "application/xml" , xml ]
/// `json` and `xml` are both the respective default HttpHandler functions in this example.
let negotiateWith (negotiationRules    : IDictionary<string, obj -> HttpHandler>)
                  (unacceptableHandler : HttpHandler)
                  (responseObj         : obj) : HttpHandler =
    fun (ctx : HttpContext) ->
        (ctx.Request.GetTypedHeaders()).Accept
        |> fun acceptedMimeTypes ->
            match isNull acceptedMimeTypes || acceptedMimeTypes.Count = 0 with
            | true  ->
                negotiationRules.Keys
                |> Seq.head
                |> fun mediaType -> negotiationRules.[mediaType]
                |> fun handler   -> handler responseObj ctx
            | false ->
                List.ofSeq acceptedMimeTypes
                |> List.filter (fun x -> negotiationRules.ContainsKey x.MediaType)
                |> fun mimeTypes ->
                    match mimeTypes.Length with
                    | 0 -> unacceptableHandler ctx
                    | _ ->
                        mimeTypes
                        |> List.sortByDescending (fun x -> if x.Quality.HasValue then x.Quality.Value else 1.0)
                        |> List.head
                        |> fun mimeType -> negotiationRules.[mimeType.MediaType]
<<<<<<< HEAD
                        |> fun handler  -> handler responseObj ctx 
=======
                        |> fun handler  -> handler responseObj ctx
>>>>>>> dcf5f8bb

/// Same as negotiateWith except that it specifies a default set of negotiation rules
/// and a default unacceptableHandler.
///
/// The supported media types are:
/// */*              -> serializes object to JSON
/// application/json -> serializes object to JSON
/// application/xml  -> serializes object to XML
/// text/xml         -> serializes object to XML
/// text/plain       -> returns object's ToString() result
let negotiate (responseObj : obj) : HttpHandler =
    negotiateWith
        // Default negotiation rules
        (dict [
            "*/*"             , json
            "application/json", json
            "application/xml" , xml
            "text/xml"        , xml
            "text/plain"      , fun x -> x.ToString() |> text
        ])
        // Default unacceptable HttpHandler
        (fun (ctx : HttpContext) ->
            setStatusCode 406
            >=> ((ctx.Request.Headers.["Accept"]).ToString()
                |> sprintf "%s is unacceptable by the server."
                |> text)
            <| ctx)
        // response object
        responseObj

///Redirects to a different location with a 302 or 301 (when permanent) HTTP status code.
let redirectTo (permanent : bool) (location : string) : HttpHandler =
    fun (ctx:HttpContext) -> 
        ctx.Response.Redirect(location, permanent)
        ctx |> Some |> Task.FromResult <|MERGE_RESOLUTION|>--- conflicted
+++ resolved
@@ -77,13 +77,13 @@
 let bind (handler : HttpHandler) =
     fun (result : HttpHandlerResult) ->
         task {
-            let! ctx = result
-            match ctx with
-            | None   -> return None
-            | Some c ->
-                match c.Response.HasStarted with
-                | true  -> return  Some c
-                | false -> return! handler c
+            let! ctxOpt = result
+            match ctxOpt with
+            | None     -> return None
+            | Some ctx ->
+                match ctx.Response.HasStarted with
+                | true  -> return  Some ctx
+                | false -> return! handler ctx
         }
 
 /// Combines two HttpHandler functions into one.
@@ -146,11 +146,7 @@
     fun (ctx : HttpContext) ->
         task {
             let auth = ctx.Authentication
-<<<<<<< HEAD
             do! auth.ChallengeAsync authScheme |> awaitTask
-=======
-            do! auth.ChallengeAsync authScheme |> taskMap
->>>>>>> dcf5f8bb
             return Some ctx
         }
 
@@ -159,11 +155,7 @@
     fun (ctx : HttpContext) ->
         task {
             let auth = ctx.Authentication
-<<<<<<< HEAD
             do! auth.SignOutAsync authScheme |> awaitTask
-=======
-            do! auth.SignOutAsync authScheme |> taskMap
->>>>>>> dcf5f8bb
             return Some ctx
         }
 
@@ -290,11 +282,7 @@
     fun (ctx : HttpContext) ->
         task {            
             ctx.Response.Headers.["Content-Length"] <- StringValues(bytes.Length.ToString())
-<<<<<<< HEAD
             do! ctx.Response.Body.WriteAsync(bytes, 0, bytes.Length) |> awaitTask
-=======
-            do! ctx.Response.Body.WriteAsync(bytes, 0, bytes.Length) |> taskMap
->>>>>>> dcf5f8bb
             return Some ctx
         }
 
@@ -423,11 +411,7 @@
                         |> List.sortByDescending (fun x -> if x.Quality.HasValue then x.Quality.Value else 1.0)
                         |> List.head
                         |> fun mimeType -> negotiationRules.[mimeType.MediaType]
-<<<<<<< HEAD
                         |> fun handler  -> handler responseObj ctx 
-=======
-                        |> fun handler  -> handler responseObj ctx
->>>>>>> dcf5f8bb
 
 /// Same as negotiateWith except that it specifies a default set of negotiation rules
 /// and a default unacceptableHandler.
