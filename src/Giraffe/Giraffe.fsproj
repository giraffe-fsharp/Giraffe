--- conflicted
+++ resolved
@@ -51,12 +51,7 @@
     <Compile Include="Streaming.fs" />
     <Compile Include="Negotiation.fs" />
     <Compile Include="HttpStatusCodeHandlers.fs" />
-<<<<<<< HEAD
-    <Compile Include="TokenParsers.fs" />
-    <Compile Include="TokenRouter.fs" />
     <Compile Include="WebSockets.fs" />
-=======
->>>>>>> 897ebad0
     <Compile Include="Middleware.fs" />
   </ItemGroup>
 
