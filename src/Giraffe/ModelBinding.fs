--- conflicted
+++ resolved
@@ -311,7 +311,7 @@
             let serializer = this.GetJsonSerializer()
             return! serializer.DeserializeAsync<'T> this.Request.Body
         }
-<<<<<<< HEAD
+    
         
     /// **Description**
     ///
@@ -326,23 +326,12 @@
             let serializer = this.GetJsonSerializer()
             return! serializer.TryDeserializeAsync<'T> this.Request.Body
         }
-
-    /// **Description**
-    ///
-    /// Uses the `IXmlSerializer` to deserializes the entire body of the `HttpRequest` asynchronously into an object of type `'T`.
-    ///
-    /// **Output**
-    ///
-    /// Returns a `Task<'T>`.
-    ///
-=======
-    
+        
     /// <summary>
     /// Uses the <see cref="IXmlSerializer"/> to deserializes the entire body of the <see cref="Microsoft.AspNetCore.Http.HttpRequest"/> asynchronously into an object of type 'T.
     /// </summary>
     /// <typeparam name="'T"></typeparam>
     /// <returns>Retruns a <see cref="System.Threading.Tasks.Task{T}"/></returns>
->>>>>>> 5f6354eb
     member this.BindXmlAsync<'T>() =
         task {
             let serializer = this.GetXmlSerializer()
